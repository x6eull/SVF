--- conflicted
+++ resolved
@@ -42,15 +42,11 @@
 //------------------------------------------------------------------------------
 class ExtAPI {
 public:
-<<<<<<< HEAD
     static const std::string DB_NAME;
     static const char *HOME_VAR;
     static const std::string CONFIG_DIR_NAME;
 
-    //External llvm::Function types
-=======
     //External Function types
->>>>>>> 67c57868
     //Assume a call in the form LHS= F(arg0, arg1, arg2, arg3).
     enum extf_t {
         EFT_NOOP= 0,      //no effect on pointers
@@ -91,12 +87,7 @@
         EFT_OTHER         //not found in the list
     };
 private:
-<<<<<<< HEAD
-    //Each llvm::Function name is mapped to its extf_t
-=======
-
     //Each Function name is mapped to its extf_t
->>>>>>> 67c57868
     //  (hash_map and map are much slower).
     llvm::StringMap<extf_t> info;
     //A cache of is_ext results for all Function*'s (hash_map is fastest).
