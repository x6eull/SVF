--- conflicted
+++ resolved
@@ -85,7 +85,7 @@
     }
 
     /// Return type of the value
-    inline virtual const llvm::Type* getType() const{
+    inline virtual const Type* getType() const{
         if (value && value->hasName())
             return value->getType();
         return NULL;
@@ -323,11 +323,7 @@
 
 private:
     LocationSet ls;	// LocationSet
-<<<<<<< HEAD
-    const Type *type;
-=======
-    const llvm::Type *gepValType;
->>>>>>> ff78094e
+    const Type *gepValType;
     u32_t fieldIdx;
 
 public:
@@ -348,13 +344,8 @@
     //@}
 
     /// Constructor
-<<<<<<< HEAD
     GepValPN(const Value* val, NodeID i, const LocationSet& l, const Type *ty, u32_t idx) :
-        ValPN(val, i, GepValNode), ls(l), type(ty), fieldIdx(idx) {
-=======
-    GepValPN(const llvm::Value* val, NodeID i, const LocationSet& l, const llvm::Type *ty, u32_t idx) :
         ValPN(val, i, GepValNode), ls(l), gepValType(ty), fieldIdx(idx) {
->>>>>>> ff78094e
     }
 
     /// offset of the base value node
@@ -369,15 +360,9 @@
         return "offset_" + llvm::utostr(getOffset());
     }
 
-<<<<<<< HEAD
-    const Type *getType() const {
-        return type;
-    }
-=======
-	inline const llvm::Type* getType() const {
+	inline const Type* getType() const {
 		return gepValType;
 	}
->>>>>>> ff78094e
 
     u32_t getFieldIdx() const {
         return fieldIdx;
@@ -392,7 +377,7 @@
 class GepObjPN: public ObjPN {
 private:
     LocationSet ls;
-    const llvm::Type* gepObjType;
+    const Type* gepObjType;
 
 public:
     /// Methods for support type inquiry through isa, cast, and dyn_cast:
@@ -412,13 +397,8 @@
     //@}
 
     /// Constructor
-<<<<<<< HEAD
-    GepObjPN(const Value* val, NodeID i, const MemObj* mem, const LocationSet& l) :
-        ObjPN(val, i, mem, GepObjNode), ls(l) {
-=======
-    GepObjPN(const MemObj* mem, const llvm::Type* type, NodeID i, const LocationSet& l) :
+    GepObjPN(const MemObj* mem, const Type* type, NodeID i, const LocationSet& l) :
         ObjPN(mem->getRefVal(), i, mem, GepObjNode), ls(l), gepObjType(type) {
->>>>>>> ff78094e
     }
 
     /// offset of the mem object
@@ -433,7 +413,7 @@
         return "offset_" + llvm::itostr(ls.getOffset());
     }
     /// Return type of this gep object
-	inline const llvm::Type* getType() const {
+	inline const Type* getType() const {
 		return gepObjType;
 	}
 };
@@ -499,13 +479,8 @@
     }
 
     /// Return name of a LLVM value
-<<<<<<< HEAD
-    const std::string getValueName() {
+    const std::string getValueName() const {
         const Function* fun = SVFUtil::cast<Function>(value);
-=======
-    const std::string getValueName() const {
-        const llvm::Function* fun = llvm::cast<llvm::Function>(value);
->>>>>>> ff78094e
         return fun->getName().str() + "_ret";
     }
 };
@@ -536,13 +511,8 @@
     }
 
     /// Return name of a LLVM value
-<<<<<<< HEAD
-    const std::string getValueName() {
+    inline const std::string getValueName() const {
         const Function* fun = SVFUtil::cast<Function>(value);
-=======
-    inline const std::string getValueName() const {
-        const llvm::Function* fun = llvm::cast<llvm::Function>(value);
->>>>>>> ff78094e
         return fun->getName().str() + "_vararg";
     }
 };
