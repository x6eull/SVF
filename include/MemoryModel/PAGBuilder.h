--- conflicted
+++ resolved
@@ -34,54 +34,8 @@
 #include "MemoryModel/SubPAG.h"
 #include "Util/ExtAPI.h"
 
-<<<<<<< HEAD
-#include <llvm/IR/InstVisitor.h>	// for instruction visitor
-#include <llvm/Support/CommandLine.h> // for the subpags function names list.
-
-=======
->>>>>>> 67c57868
 class SVFModule;
 
-/*!
- * Build PAG from a user specified file (for debugging purpose)
- */
-class PAGBuilderFromFile {
-
-private:
-    PAG* pag;
-    std::string file;
-    bool subPAG;
-public:
-    /// Constructor
-    PAGBuilderFromFile(std::string f, bool subpag, std::string functionName = "") :
-        pag(PAG::getPAG(true)), file(f), subPAG(subpag) {
-        if (subpag) {
-            pag = new SubPAG(functionName);
-        } else {
-            pag = PAG::getPAG(true);
-        }
-    }
-    /// Destructor
-    ~PAGBuilderFromFile() {
-    }
-
-    /// Return PAG
-    PAG* getPAG() const {
-        return pag;
-    }
-
-    /// Return file name
-    std::string getFileName() const {
-        return file;
-    }
-
-    /// Start building
-    PAG* build();
-
-    // Add edges
-    void addEdge(NodeID nodeSrc, NodeID nodeDst, Size_t offset,
-                 std::string edge);
-};
 
 /*!
  *  PAG Builder
@@ -237,9 +191,4 @@
     }
     //}@
 };
-
-<<<<<<< HEAD
-
-=======
->>>>>>> 67c57868
 #endif /* PAGBUILDER_H_ */