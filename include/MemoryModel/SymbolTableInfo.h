--- conflicted
+++ resolved
@@ -158,19 +158,12 @@
 
     /// special value
     // @{
-<<<<<<< HEAD
-    static bool isNullPtrSym(const Value *val);
-    static bool isBlackholeSym(const Value *val);
-    static bool isArgOfUncalledFunction(const Value *val);
-    static bool isPtrInUncalledFunction (const Value * value);
-=======
     static bool isNullPtrSym(const Value* val);
     static bool isBlackholeSym(const Value* val);
     static bool isArgOfUncalledFunction(const Value* val);
     static bool isReturn(const SVFInstruction *inst);
     static bool isPtrInUncalledFunction (const Value*  value);
     static const u32_t getBBSuccessorNum(const SVFBasicBlock* bb);
->>>>>>> eee9c817
     static const Type* getPtrElementType(const PointerType* pty);
     static const u32_t getBBPredecessorPos(const SVFBasicBlock* BB, const SVFBasicBlock* Pred);
 
