--- conflicted
+++ resolved
@@ -438,41 +438,12 @@
         return ls;
     }
 
-<<<<<<< HEAD
     inline s64_t accumulateConstantOffset() const
     {
         return ls.accumulateConstantOffset();
     }
-
-protected:
-    /// constructor
-    GepStmt(SVFVar* s, SVFVar* d, const LocationSet& l, PEDGEK k) : AssignStmt(s,d,k), ls(l)
-    {
-    }
-
-    virtual const std::string toString() const;
-
-};
-
-
-/*!
- * Gep statement with a fixed field index for struct field access 
- */
-class NormalGepStmt : public GepStmt
-{
-private:
-    NormalGepStmt(); ///< place holder
-    NormalGepStmt(const NormalGepStmt&); ///< place holder
-    void operator=(const NormalGepStmt&); ///< place holder
-
-public:
-    /// Methods for support type inquiry through isa, cast, and dyn_cast:
-    //@{
-    static inline bool classof(const NormalGepStmt *)
-=======
     /// offset of the gep statement
     inline s64_t getConstantFieldIdx() const
->>>>>>> de5870e9
     {
         return getLocationSet().accumulateConstantFieldIdx();
     }
