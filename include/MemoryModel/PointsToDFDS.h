--- conflicted
+++ resolved
@@ -509,7 +509,6 @@
     //@}
 };
 
-<<<<<<< HEAD
 /// Versioned DF points-to. For each location, a particular "version" is accessed for
 /// address-taken objects. 
 template<class Key, class Data>
@@ -700,8 +699,6 @@
     /// SVFG node (label) x object -> version to yield.
     LocVersionMap *yield;
 };
-=======
 } // End namespace SVF
->>>>>>> ce86d2fc
 
 #endif /* POINTSTODSDF_H_ */