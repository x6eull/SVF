--- conflicted
+++ resolved
@@ -42,21 +42,22 @@
 {
 
 public:
-<<<<<<< HEAD
-    typedef PTData<NodeID, NodeID, PointsTo> PTDataTy;
-    typedef MutablePTData<NodeID, NodeID, PointsTo> MutPTDataTy;
-    typedef DiffPTData<NodeID, NodeID, PointsTo> DiffPTDataTy;
-    typedef MutableDiffPTData<NodeID, NodeID, PointsTo> MutDiffPTDataTy;
-    typedef DFPTData<NodeID, NodeID, PointsTo> DFPTDataTy;
-    typedef MutableDFPTData<NodeID, NodeID, PointsTo> MutDFPTDataTy;
-    typedef MutableIncDFPTData<NodeID, NodeID, PointsTo> MutIncDFPTDataTy;
-    typedef VersionedPTData<NodeID, NodeID, PointsTo, VersionedVar> VersionedPTDataTy;
-    typedef MutableVersionedPTData<NodeID, NodeID, PointsTo, VersionedVar> MutVersionedPTDataTy;
-    typedef PersistentPTData<NodeID, NodeID, PointsTo> PersPTDataTy;
-    typedef PersistentDiffPTData<NodeID, NodeID, PointsTo> PersDiffPTDataTy;
-    typedef PersistentDFPTData<NodeID, NodeID, PointsTo> PersDFPTDataTy;
-    typedef PersistentIncDFPTData<NodeID, NodeID, PointsTo> PersIncDFPTDataTy;
-    typedef PersistentVersionedPTData<NodeID, NodeID, PointsTo, VersionedVar> PersVersionedPTDataTy;
+    typedef PTData<NodeID, NodeBS, NodeID, PointsTo> PTDataTy;
+    typedef DiffPTData<NodeID, NodeBS, NodeID, PointsTo> DiffPTDataTy;
+    typedef DFPTData<NodeID, NodeBS, NodeID, PointsTo> DFPTDataTy;
+    typedef VersionedPTData<NodeID, NodeBS, NodeID, PointsTo, VersionedVar, Set<VersionedVar>> VersionedPTDataTy;
+
+    typedef MutablePTData<NodeID, NodeBS, NodeID, PointsTo> MutPTDataTy;
+    typedef MutableDiffPTData<NodeID, NodeBS, NodeID, PointsTo> MutDiffPTDataTy;
+    typedef MutableDFPTData<NodeID, NodeBS, NodeID, PointsTo> MutDFPTDataTy;
+    typedef MutableIncDFPTData<NodeID, NodeBS, NodeID, PointsTo> MutIncDFPTDataTy;
+    typedef MutableVersionedPTData<NodeID, NodeBS, NodeID, PointsTo, VersionedVar, Set<VersionedVar>> MutVersionedPTDataTy;
+
+    typedef PersistentPTData<NodeID, NodeBS, NodeID, PointsTo> PersPTDataTy;
+    typedef PersistentDiffPTData<NodeID, NodeBS, NodeID, PointsTo> PersDiffPTDataTy;
+    typedef PersistentDFPTData<NodeID, NodeBS, NodeID, PointsTo> PersDFPTDataTy;
+    typedef PersistentIncDFPTData<NodeID, NodeBS, NodeID, PointsTo> PersIncDFPTDataTy;
+    typedef PersistentVersionedPTData<NodeID, NodeBS, NodeID, PointsTo, VersionedVar, Set<VersionedVar>> PersVersionedPTDataTy;
 
     /// How the PTData used is implemented.
     enum PTBackingType
@@ -65,23 +66,7 @@
         Persistent,
     };
 
-    /// Option name corresponding to PTBackingType::Mutable.
-    static const std::string PTBackingOptMutable;
-    /// Option name corresponding to PTBackingType::Persistent.
-    static const std::string PTBackingOptPersistent;
-
     static PersistentPointsToCache<PointsTo> ptCache;
-=======
-    typedef PTData<NodeID, NodeBS, NodeID, PointsTo> PTDataTy;
-    typedef MutablePTData<NodeID, NodeBS, NodeID, PointsTo> MutPTDataTy;
-    typedef DiffPTData<NodeID, NodeBS, NodeID, PointsTo> DiffPTDataTy;
-    typedef MutableDiffPTData<NodeID, NodeBS, NodeID, PointsTo> MutDiffPTDataTy;
-    typedef DFPTData<NodeID, NodeBS, NodeID, PointsTo> DFPTDataTy;
-    typedef MutableDFPTData<NodeID, NodeBS, NodeID, PointsTo> MutDFPTDataTy;
-    typedef IncMutableDFPTData<NodeID, NodeBS, NodeID, PointsTo> IncMutDFPTDataTy;
-    typedef VersionedPTData<NodeID, NodeBS, NodeID, PointsTo, VersionedVar, Set<VersionedVar>> VersionedPTDataTy;
-    typedef MutableVersionedPTData<NodeID, NodeBS, NodeID, PointsTo, VersionedVar, Set<VersionedVar>> MutVersionedPTDataTy;
->>>>>>> 20f7ba6d
 
     /// Constructor
     BVDataPTAImpl(PAG* pag, PointerAnalysis::PTATY type, bool alias_check = true);
