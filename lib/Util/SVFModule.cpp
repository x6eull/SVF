//===----- SVFModule.cpp  Base class of pointer analyses ---------------------//
//
//                     SVF: Static Value-Flow Analysis
//
// Copyright (C) <2013-2017>  <Yulei Sui>
//

// This program is free software: you can redistribute it and/or modify
// it under the terms of the GNU General Public License as published by
// the Free Software Foundation, either version 3 of the License, or
// (at your option) any later version.

// This program is distributed in the hope that it will be useful,
// but WITHOUT ANY WARRANTY; without even the implied warranty of
// MERCHANTABILITY or FITNESS FOR A PARTICULAR PURPOSE.  See the
// GNU General Public License for more details.

// You should have received a copy of the GNU General Public License
// along with this program.  If not, see <http://www.gnu.org/licenses/>.
//
//===----------------------------------------------------------------------===//

/*
 * SVFModule.cpp
 *
 *  Created on: Aug 4, 2017
 *      Author: Xiaokang Fan
 */

#include <queue>
#include "Util/SVFModule.h"
#include "Util/SVFUtil.h"

using namespace std;

static llvm::cl::opt<std::string> Graphtxt("graphtxt", llvm::cl::value_desc("filename"),
                                     llvm::cl::desc("graph txt file to build PAG"));

LLVMModuleSet *SVFModule::llvmModuleSet = NULL;
std::string SVFModule::pagReadFromTxt = "";

LLVMModuleSet::LLVMModuleSet(Module *mod) {
    moduleNum = 1;
    cxts = &(mod->getContext());
    modules = new unique_ptr<Module>[moduleNum];
    modules[0] = std::unique_ptr<Module>(mod);

    initialize();
    buildFunToFunMap();
    buildGlobalDefToRepMap();
}

LLVMModuleSet::LLVMModuleSet(Module &mod) {
    moduleNum = 1;
    cxts = &(mod.getContext());
    modules = new unique_ptr<Module>[moduleNum];
    modules[0] = std::unique_ptr<Module>(&mod);

    initialize();
    buildFunToFunMap();
    buildGlobalDefToRepMap();
}

LLVMModuleSet::LLVMModuleSet(const vector<string> &moduleNameVec) {
	// We read PAG from LLVM IR
	if(Graphtxt.getValue().empty())
		assert(!moduleNameVec.empty() && "no module is found from LLVM bc file!");
	// We read PAG from a user-defined txt instead of parsing PAG from LLVM IR
	else
		SVFModule::setPagFromTXT(Graphtxt.getValue());
    build(moduleNameVec);
}

void LLVMModuleSet::build(const vector<string> &moduleNameVec) {
    loadModules(moduleNameVec);
    initialize();
    buildFunToFunMap();
    buildGlobalDefToRepMap();
}

void LLVMModuleSet::loadModules(const std::vector<std::string> &moduleNameVec) {
    moduleNum = moduleNameVec.size();
    //
    // To avoid the following type bugs (t1 != t3) when parsing multiple modules,
    // We should use only one LLVMContext object for multiple modules in the same thread.
    // No such problem if only one module is processed by SVF.
    // ------------------------------------------------------------------
    //    LLVMContext ctxa,ctxb;
    //    IntegerType * t1 = IntegerType::get(ctxa,32);
    //    IntegerType * t2 = IntegerType::get(ctxa,32);
    //    assert(t1 == t2);
    //    IntegerType * t3 = IntegerType::get(ctxb,32);
    //    IntegerType * t4 = IntegerType::get(ctxb,32);
    //    assert(t3 == t4);
    //    assert(t1 != t3);
    // ------------------------------------------------------------------
    //
    cxts = new LLVMContext[1];
    modules = new unique_ptr<Module>[moduleNum];

    u32_t i = 0;
    for (vector<string>::const_iterator it = moduleNameVec.begin(),
            eit = moduleNameVec.end(); it != eit; ++it, ++i) {
        const string moduleName = *it;
        SMDiagnostic Err;
        modules[i] = parseIRFile(moduleName, Err, cxts[0]);
        if (!modules[i]) {
        	SVFUtil::errs() << "load module: " << moduleName << "failed\n";
            continue;
        }
    }
}

void LLVMModuleSet::initialize() {
    for (u32_t i = 0; i < moduleNum; ++i) {
        Module *mod = modules[i].get();

        /// Function
        for (Module::iterator it = mod->begin(), eit = mod->end();
                it != eit; ++it) {
            Function *func = &*it;
            FunctionSet.push_back(func);
        }

        /// GlobalVariable
        for (Module::global_iterator it = mod->global_begin(),
                eit = mod->global_end(); it != eit; ++it) {
            GlobalVariable *global = &*it;
            GlobalSet.push_back(global);
        }

        /// GlobalAlias
        for (Module::alias_iterator it = mod->alias_begin(),
                eit = mod->alias_end(); it != eit; ++it) {
            GlobalAlias *alias = &*it;
            AliasSet.push_back(alias);
        }
    }
}

void LLVMModuleSet::buildFunToFunMap() {
    std::set<Function*> funDecls, funDefs;
    std::set<string> declNames, defNames, intersectNames;
    typedef std::map<string, Function*> NameToFunDefMapTy;
    typedef std::map<string, std::set<Function*>> NameToFunDeclsMapTy;

    for (FunctionSetType::iterator it = FunctionSet.begin(),
            eit = FunctionSet.end(); it != eit; ++it) {
        Function *fun = *it;
        if (fun->isDeclaration()) {
            funDecls.insert(fun);
            declNames.insert(fun->getName().str());
        } else {
            funDefs.insert(fun);
            defNames.insert(fun->getName().str());
        }
    }
    // Find the intersectNames
    std::set<string>::iterator declIter, defIter;
    declIter = declNames.begin();
    defIter = defNames.begin();
    while (declIter != declNames.end() && defIter != defNames.end()) {
        if (*declIter < *defIter) {
            declIter++;
        } else {
            if (!(*defIter < *declIter)) {
                intersectNames.insert(*declIter);
                declIter++;
            }
            defIter++;
        }
    }

    ///// name to def map
    NameToFunDefMapTy nameToFunDefMap;
    for (std::set<Function*>::iterator it = funDefs.begin(),
            eit = funDefs.end(); it != eit; ++it) {
        Function *fdef = *it;
        string funName = fdef->getName().str();
        if (intersectNames.find(funName) == intersectNames.end())
            continue;
        nameToFunDefMap[funName] = fdef;
    }

    ///// name to decls map
    NameToFunDeclsMapTy nameToFunDeclsMap;
    for (std::set<Function*>::iterator it = funDecls.begin(),
            eit = funDecls.end(); it != eit; ++it) {
        Function *fdecl = *it;
        string funName = fdecl->getName().str();
        if (intersectNames.find(funName) == intersectNames.end())
            continue;
        NameToFunDeclsMapTy::iterator mit = nameToFunDeclsMap.find(funName);
        if (mit == nameToFunDeclsMap.end()) {
            std::set<Function*> decls;
            decls.insert(fdecl);
            nameToFunDeclsMap[funName] = decls;
        } else {
            std::set<Function*> &decls = mit->second;
            decls.insert(fdecl);
        }
    }

    /// Fun decl --> def
    for (std::set<Function*>::iterator it = funDecls.begin(),
            eit = funDecls.end(); it != eit; ++it) {
        Function *fdecl = *it;
        string funName = fdecl->getName().str();
        if (intersectNames.find(funName) == intersectNames.end())
            continue;
        NameToFunDefMapTy::iterator mit = nameToFunDefMap.find(funName);
        if (mit == nameToFunDefMap.end())
            continue;
        FunDeclToDefMap[fdecl] = mit->second;
    }

    /// Fun def --> decls
    for (std::set<Function*>::iterator it = funDefs.begin(),
            eit = funDefs.end(); it != eit; ++it) {
        Function *fdef = *it;
        string funName = fdef->getName().str();
        if (intersectNames.find(funName) == intersectNames.end())
            continue;
        NameToFunDeclsMapTy::iterator mit = nameToFunDeclsMap.find(funName);
        if (mit == nameToFunDeclsMap.end())
            continue;
        FunctionSetType decls;
        for (std::set<Function*>::iterator sit = mit->second.begin(),
                seit = mit->second.end(); sit != seit; ++sit) {
            decls.push_back(*sit);
        }
        FunDefToDeclsMap[fdef] = decls;
    }
}

void LLVMModuleSet::buildGlobalDefToRepMap() {
    typedef std::map<string, std::set<GlobalVariable*>> NameToGlobalsMapTy;
    NameToGlobalsMapTy nameToGlobalsMap;
    for (GlobalSetType::iterator it = GlobalSet.begin(),
            eit = GlobalSet.end(); it != eit; ++it) {
        GlobalVariable *global = *it;
        if (global->hasPrivateLinkage())
            continue;
        string name = global->getName().str();
        NameToGlobalsMapTy::iterator mit = nameToGlobalsMap.find(name);
        if (mit == nameToGlobalsMap.end()) {
            std::set<GlobalVariable*> globals;
            globals.insert(global);
            nameToGlobalsMap[name] = globals;
        } else {
            std::set<GlobalVariable*> &globals = mit->second;
            globals.insert(global);
        }
    }

    for (NameToGlobalsMapTy::iterator it = nameToGlobalsMap.begin(),
            eit = nameToGlobalsMap.end(); it != eit; ++it) {
        std::set<GlobalVariable*> &globals = it->second;
        GlobalVariable *rep = *(globals.begin());
        std::set<GlobalVariable*>::iterator repit = globals.begin();
        while (repit != globals.end()) {
            GlobalVariable *cur = *repit;
            if (cur->hasInitializer()) {
                rep = cur;
                break;
            }
            repit++;
        }
        for (std::set<GlobalVariable*>::iterator sit = globals.begin(),
                seit = globals.end(); sit != seit; ++sit) {
            GlobalVariable *cur = *sit;
            GlobalDefToRepMap[cur] = rep;
        }
    }
}

// Dump modules to files
void LLVMModuleSet::dumpModulesToFile(const std::string suffix) {
    for (u32_t i = 0; i < moduleNum; ++i) {
        Module *mod = getModule(i);
        std::string moduleName = mod->getName().str();
        std::string OutputFilename;
        std::size_t pos = moduleName.rfind('.');
        if (pos != std::string::npos)
            OutputFilename = moduleName.substr(0, pos) + suffix;
        else
            OutputFilename = moduleName + suffix;

        std::error_code EC;
<<<<<<< HEAD
        raw_fd_ostream OS(OutputFilename.c_str(), EC, llvm::sys::fs::F_None);
        WriteBitcodeToFile(mod, OS);
=======
        llvm::raw_fd_ostream OS(OutputFilename.c_str(), EC, llvm::sys::fs::F_None);
        WriteBitcodeToFile(*mod, OS);
>>>>>>> 21c4b6a1
        OS.flush();
    }
}<|MERGE_RESOLUTION|>--- conflicted
+++ resolved
@@ -287,13 +287,8 @@
             OutputFilename = moduleName + suffix;
 
         std::error_code EC;
-<<<<<<< HEAD
         raw_fd_ostream OS(OutputFilename.c_str(), EC, llvm::sys::fs::F_None);
-        WriteBitcodeToFile(mod, OS);
-=======
-        llvm::raw_fd_ostream OS(OutputFilename.c_str(), EC, llvm::sys::fs::F_None);
         WriteBitcodeToFile(*mod, OS);
->>>>>>> 21c4b6a1
         OS.flush();
     }
 }