--- conflicted
+++ resolved
@@ -88,19 +88,11 @@
     StInfo* stinfo = new StInfo();
     typeToFieldInfo[ty] = stinfo;
 
-<<<<<<< HEAD
-    /// Array itself only has one field which is the inner most element
-    stinfo->getFieldOffsetVec().push_back(0);
-
-    Type* elemTy = ty->getElementType();
-    while (const ArrayType* aty = SVFUtil::dyn_cast<ArrayType>(elemTy))
-=======
     u64_t out_num = ty->getNumElements();
     const llvm::Type* elemTy = ty->getElementType();
     u32_t out_stride = getTypeSizeInBytes(elemTy);
-    while (const ArrayType* aty = dyn_cast<ArrayType>(elemTy)) {
+    while (const ArrayType* aty = SVFUtil::dyn_cast<ArrayType>(elemTy)) {
         out_num *= aty->getNumElements();
->>>>>>> a569935b
         elemTy = aty->getElementType();
         out_stride = getTypeSizeInBytes(elemTy);
     }
@@ -149,12 +141,7 @@
         /// offset with uint_32 (Size_t) is large enough and will not cause overflow
         stinfo->addFldWithType(nf, static_cast<u32_t>(eOffsetInBytes), et);
 
-<<<<<<< HEAD
-        const Type *et = *it;
         if (SVFUtil::isa<StructType>(et) || SVFUtil::isa<ArrayType>(et)) {
-=======
-        if (isa<StructType>(et) || isa<ArrayType>(et)) {
->>>>>>> a569935b
             StInfo * subStinfo = getStructInfo(et);
             u32_t nfE = subStinfo->getFlattenFieldInfoVec().size();
             //Copy ST's info, whose element 0 is the size of ST itself.
@@ -208,8 +195,8 @@
 bool SymbolTableInfo::computeGepOffset(const User *V, LocationSet& ls) {
     assert(V);
 
-    const GEPOperator *gepOp = dyn_cast<const GEPOperator>(V);
-    APInt byteOffset(64,0,true);
+    const llvm::GEPOperator *gepOp = SVFUtil::dyn_cast<const llvm::GEPOperator>(V);
+    llvm::APInt byteOffset(64,0,true);
     DataLayout * dataLayout = getDataLayout(getModule().getMainLLVMModule());
     if(gepOp && dataLayout && gepOp->accumulateConstantOffset(*dataLayout,byteOffset)){
         Size_t bo = byteOffset.getSExtValue();
