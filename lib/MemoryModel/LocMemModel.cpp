--- conflicted
+++ resolved
@@ -217,11 +217,7 @@
  * the field information of this ObjTypeInfo by considering memory layout
  */
 LocationSet LocSymTableInfo::getModulusOffset(ObjTypeInfo* tyInfo, const LocationSet& ls) {
-<<<<<<< HEAD
-    Type* ety = tyInfo->getLLVMType();
-=======
-    const llvm::Type* ety = tyInfo->getType();
->>>>>>> b73d270b
+    const Type* ety = tyInfo->getType();
 
     if (SVFUtil::isa<StructType>(ety) || SVFUtil::isa<ArrayType>(ety)) {
         /// Find an appropriate field for this LocationSet
