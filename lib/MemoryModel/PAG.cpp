//===- PAG.cpp -- Program assignment graph------------------------------------//
//
//                     SVF: Static Value-Flow Analysis
//
// Copyright (C) <2013-2017>  <Yulei Sui>
//

// This program is free software: you can redistribute it and/or modify
// it under the terms of the GNU General Public License as published by
// the Free Software Foundation, either version 3 of the License, or
// (at your option) any later version.

// This program is distributed in the hope that it will be useful,
// but WITHOUT ANY WARRANTY; without even the implied warranty of
// MERCHANTABILITY or FITNESS FOR A PARTICULAR PURPOSE.  See the
// GNU General Public License for more details.

// You should have received a copy of the GNU General Public License
// along with this program.  If not, see <http://www.gnu.org/licenses/>.
//
//===----------------------------------------------------------------------===//

/*
 * PAG.cpp
 *
 *  Created on: Nov 1, 2013
 *      Author: Yulei Sui
 */

#include "MemoryModel/PAG.h"
<<<<<<< HEAD
#include "Util/AnalysisUtil.h"
#include "Util/GraphUtil.h"
#include "MemoryModel/SubPAG.h"
=======
#include "Util/SVFUtil.h"
>>>>>>> 67c57868

using namespace SVFUtil;

static llvm::cl::opt<bool> HANDBLACKHOLE("blk", llvm::cl::init(false),
                                   llvm::cl::desc("Hanle blackhole edge"));


u64_t PAGEdge::callEdgeLabelCounter = 0;
PAGEdge::Inst2LabelMap PAGEdge::inst2LabelMap;

PAG* PAG::pag = NULL;

std::map<std::string, SubPAG *> subpags;

/*!
 * Add Address edge
 */
bool PAG::addAddrEdge(NodeID src, NodeID dst) {
    PAGNode* srcNode = getPAGNode(src);
    PAGNode* dstNode = getPAGNode(dst);
    if(hasIntraEdge(srcNode,dstNode, PAGEdge::Addr))
        return false;
    else
        return addEdge(srcNode,dstNode, new AddrPE(srcNode, dstNode));
}

/*!
 * Add Copy edge
 */
bool PAG::addCopyEdge(NodeID src, NodeID dst) {
    PAGNode* srcNode = getPAGNode(src);
    PAGNode* dstNode = getPAGNode(dst);
    if(hasIntraEdge(srcNode,dstNode, PAGEdge::Copy))
        return false;
    else
        return addEdge(srcNode,dstNode, new CopyPE(srcNode, dstNode));
}

/*!
 * Add Load edge
 */
bool PAG::addLoadEdge(NodeID src, NodeID dst) {
    PAGNode* srcNode = getPAGNode(src);
    PAGNode* dstNode = getPAGNode(dst);
    if(hasIntraEdge(srcNode,dstNode, PAGEdge::Load))
        return false;
    else
        return addEdge(srcNode,dstNode, new LoadPE(srcNode, dstNode));
}

/*!
 * Add Store edge
 */
bool PAG::addStoreEdge(NodeID src, NodeID dst) {
    PAGNode* srcNode = getPAGNode(src);
    PAGNode* dstNode = getPAGNode(dst);
    if(hasIntraEdge(srcNode,dstNode, PAGEdge::Store))
        return false;
    else
        return addEdge(srcNode,dstNode, new StorePE(srcNode, dstNode));
}

/*!
 * Add Call edge
 */
bool PAG::addCallEdge(NodeID src, NodeID dst, const Instruction* cs) {
    PAGNode* srcNode = getPAGNode(src);
    PAGNode* dstNode = getPAGNode(dst);
    if(hasInterEdge(srcNode,dstNode, PAGEdge::Call, cs))
        return false;
    else
        return addEdge(srcNode,dstNode, new CallPE(srcNode, dstNode, cs));
}

/*!
 * Add Return edge
 */
bool PAG::addRetEdge(NodeID src, NodeID dst, const Instruction* cs) {
    PAGNode* srcNode = getPAGNode(src);
    PAGNode* dstNode = getPAGNode(dst);
    if(hasInterEdge(srcNode,dstNode, PAGEdge::Ret, cs))
        return false;
    else
        return addEdge(srcNode,dstNode, new RetPE(srcNode, dstNode, cs));
}

/*!
 * Add blackhole/constant edge
 */
bool PAG::addBlackHoleAddrEdge(NodeID node) {
    if(HANDBLACKHOLE)
        return pag->addAddrEdge(pag->getBlackHoleNode(), node);
    else
        return pag->addCopyEdge(pag->getNullPtr(), node);
}

/*!
 * Add Thread fork edge for parameter passing from a spawner to its spawnees
 */
bool PAG::addThreadForkEdge(NodeID src, NodeID dst, const Instruction* cs) {
    PAGNode* srcNode = getPAGNode(src);
    PAGNode* dstNode = getPAGNode(dst);
    if(hasInterEdge(srcNode,dstNode, PAGEdge::ThreadFork, cs))
        return false;
    else
        return addEdge(srcNode,dstNode, new TDForkPE(srcNode, dstNode, cs));
}

/*!
 * Add Thread fork edge for parameter passing from a spawnee back to its spawners
 */
bool PAG::addThreadJoinEdge(NodeID src, NodeID dst, const Instruction* cs) {
    PAGNode* srcNode = getPAGNode(src);
    PAGNode* dstNode = getPAGNode(dst);
    if(hasInterEdge(srcNode,dstNode, PAGEdge::ThreadJoin, cs))
        return false;
    else
        return addEdge(srcNode,dstNode, new TDJoinPE(srcNode, dstNode, cs));
}


/*!
 * Add Offset(Gep) edge
 * Find the base node id of src and connect base node to dst node
 * Create gep offset:  (offset + baseOff <nested struct gep size>)
 */
bool PAG::addGepEdge(NodeID src, NodeID dst, const LocationSet& ls, bool constGep) {

    PAGNode* node = getPAGNode(src);
    if (!constGep || node->hasIncomingVariantGepEdge()) {
        /// Since the offset from base to src is variant,
        /// the new gep edge being created is also a VariantGepPE edge.
        return addVariantGepEdge(src, dst);
    }
    else {
        return addNormalGepEdge(src, dst, ls);
    }
}

/*!
 * Add normal (Gep) edge
 */
bool PAG::addNormalGepEdge(NodeID src, NodeID dst, const LocationSet& ls) {
    const LocationSet& baseLS = getLocationSetFromBaseNode(src);
    PAGNode* baseNode = getPAGNode(getBaseValNode(src));
    PAGNode* dstNode = getPAGNode(dst);
    if(hasIntraEdge(baseNode, dstNode, PAGEdge::NormalGep))
        return false;
    else
        return addEdge(baseNode, dstNode, new NormalGepPE(baseNode, dstNode, ls+baseLS));
}

/*!
 * Add variant(Gep) edge
 * Find the base node id of src and connect base node to dst node
 */
bool PAG::addVariantGepEdge(NodeID src, NodeID dst) {

    PAGNode* baseNode = getPAGNode(getBaseValNode(src));
    PAGNode* dstNode = getPAGNode(dst);
    if(hasIntraEdge(baseNode, dstNode, PAGEdge::VariantGep))
        return false;
    else
        return addEdge(baseNode, dstNode, new VariantGepPE(baseNode, dstNode));
}

/*!
 * Add global black hole address edge
 */
bool PAG::addGlobalBlackHoleAddrEdge(NodeID node, const ConstantExpr *int2Ptrce) {
    const Value* cval = curVal;
    const BasicBlock* cbb = curBB;
    setCurrentLocation(int2Ptrce,NULL);
    bool added = addBlackHoleAddrEdge(node);
    setCurrentLocation(cval,cbb);
    return added;
}

/*!
 * Add black hole Address edge for formal params
 */
bool PAG::addFormalParamBlackHoleAddrEdge(NodeID node, const Argument *arg)
{
    const Value* cval = curVal;
    const BasicBlock* cbb = curBB;
    setCurrentLocation(arg,&(arg->getParent()->getEntryBlock()));
    bool added = addBlackHoleAddrEdge(node);
    setCurrentLocation(cval,cbb);
    return added;
}


/*!
 * Add a temp field value node according to base value and offset
 * this node is after the initial node method, it is out of scope of symInfo table
 */
NodeID PAG::getGepValNode(const Value* val, const LocationSet& ls, const Type *baseType, u32_t fieldidx) {
    NodeID base = getBaseValNode(getValueNode(val));
    NodeLocationSetMap::iterator iter = GepValNodeMap.find(std::make_pair(base, ls));
    if (iter == GepValNodeMap.end()) {
        /*
         * getGepValNode can only be called from two places:
         * 1. PAGBuilder::addComplexConsForExt to handle external calls
         * 2. PAGBuilder::getGlobalVarField to initialize global variable
         * so curVal can only be
         * 1. Instruction
         * 2. GlobalVariable
         */
        assert((SVFUtil::isa<Instruction>(curVal) || SVFUtil::isa<GlobalVariable>(curVal)) && "curVal not an instruction or a globalvariable?");
        const std::vector<FieldInfo> &fieldinfo = symInfo->getFlattenFieldInfoVec(baseType);
        const Type *type = fieldinfo[fieldidx].getFlattenElemTy();

        // We assume every GepValNode and its GepEdge to the baseNode are unique across the whole program
        // We preserve the current BB information to restore it after creating the gepNode
        const Value* cval = pag->getCurrentValue();
        const BasicBlock* cbb = pag->getCurrentBB();
        pag->setCurrentLocation(curVal, NULL);
        NodeID gepNode= addGepValNode(val,ls,nodeNum,type,fieldidx);
        addGepEdge(base, gepNode, ls, true);
        pag->setCurrentLocation(cval, cbb);
        return gepNode;
    } else
        return iter->second;
}

/*!
 * Add a temp field value node, this method can only invoked by getGepValNode
 */
NodeID PAG::addGepValNode(const Value* gepVal, const LocationSet& ls, NodeID i, const Type *type, u32_t fieldidx) {
	NodeID base = getBaseValNode(getValueNode(gepVal));
    //assert(findPAGNode(i) == false && "this node should not be created before");
	assert(0==GepValNodeMap.count(std::make_pair(base, ls))
           && "this node should not be created before");
	GepValNodeMap[std::make_pair(base, ls)] = i;
    GepValPN *node = new GepValPN(gepVal, i, ls, type, fieldidx);
    return addValNode(gepVal, node, i);
}

/*!
 * Given an object node, find its field object node
 */
NodeID PAG::getGepObjNode(NodeID id, const LocationSet& ls) {
    PAGNode* node = pag->getPAGNode(id);
    if (GepObjPN* gepNode = SVFUtil::dyn_cast<GepObjPN>(node))
        return getGepObjNode(gepNode->getMemObj(), gepNode->getLocationSet() + ls);
    else if (FIObjPN* baseNode = SVFUtil::dyn_cast<FIObjPN>(node))
        return getGepObjNode(baseNode->getMemObj(), ls);
    else {
        assert(false && "new gep obj node kind?");
        return id;
    }
}

/*!
 * Get a field obj PAG node according to base mem obj and offset
 * To support flexible field sensitive analysis with regard to MaxFieldOffset
 * offset = offset % obj->getMaxFieldOffsetLimit() to create limited number of mem objects
 * maximum number of field object creation is obj->getMaxFieldOffsetLimit()
 */
NodeID PAG::getGepObjNode(const MemObj* obj, const LocationSet& ls) {
    NodeID base = getObjectNode(obj);

    /// if this obj is field-insensitive, just return the field-insensitive node.
    if (obj->isFieldInsensitive())
        return getFIObjNode(obj);

    LocationSet newLS = SymbolTableInfo::Symbolnfo()->getModulusOffset(obj->getTypeInfo(),ls);

    NodeLocationSetMap::iterator iter = GepObjNodeMap.find(std::make_pair(base, newLS));
    if (iter == GepObjNodeMap.end()) {
        NodeID gepNode= addGepObjNode(obj,newLS,nodeNum);
        return gepNode;
    } else
        return iter->second;

}

/*!
 * Add a field obj node, this method can only invoked by getGepObjNode
 */
NodeID PAG::addGepObjNode(const MemObj* obj, const LocationSet& ls, NodeID i) {
    //assert(findPAGNode(i) == false && "this node should not be created before");
    NodeID base = getObjectNode(obj);
    assert(0==GepObjNodeMap.count(std::make_pair(base, ls))
           && "this node should not be created before");
    GepObjNodeMap[std::make_pair(base, ls)] = i;
    GepObjPN *node = new GepObjPN(obj->getRefVal(), i, obj, ls);
    memToFieldsMap[base].set(i);
    return addObjNode(obj->getRefVal(), node, i);
}

/*!
 * Add a field-insensitive node, this method can only invoked by getFIGepObjNode
 */
NodeID PAG::addFIObjNode(const MemObj* obj)
{
    //assert(findPAGNode(i) == false && "this node should not be created before");
    NodeID base = getObjectNode(obj);
    memToFieldsMap[base].set(obj->getSymId());
    FIObjPN *node = new FIObjPN(obj->getRefVal(), obj->getSymId(), obj);
    return addObjNode(obj->getRefVal(), node, obj->getSymId());
}


/*!
 * Return true if it is an intra-procedural edge
 */
bool PAG::hasIntraEdge(PAGNode* src, PAGNode* dst, PAGEdge::PEDGEK kind) {
    PAGEdge edge(src,dst,kind);
    return PAGEdgeKindToSetMap[kind].find(&edge) != PAGEdgeKindToSetMap[kind].end();
}

/*!
 * Return true if it is an inter-procedural edge
 */
bool PAG::hasInterEdge(PAGNode* src, PAGNode* dst, PAGEdge::PEDGEK kind, const Instruction* callInst) {
    PAGEdge edge(src,dst,PAGEdge::makeEdgeFlagWithCallInst(kind,callInst));
    return PAGEdgeKindToSetMap[kind].find(&edge) != PAGEdgeKindToSetMap[kind].end();
}

/*
 * curVal   <-------->  PAGEdge
 * Instruction          Any Edge
 * Argument             CopyEdge  (PAG::addFormalParamBlackHoleAddrEdge)
 * ConstantExpr         CopyEdge  (Int2PtrConstantExpr   CastConstantExpr  PAGBuilder::processCE)
 *                      GepEdge   (GepConstantExpr   PAGBuilder::processCE)
 * ConstantPointerNull  CopyEdge  (3-->2 NullPtr-->BlkPtr PAG::addNullPtrNode)
 *  				    AddrEdge  (0-->2 BlkObj-->BlkPtr PAG::addNullPtrNode)
 * GlobalVariable       AddrEdge  (PAGBuilder::visitGlobal)
 *                      GepEdge   (PAGBuilder::getGlobalVarField)
 * Function             AddrEdge  (PAGBuilder::visitGlobal)
 * Constant             StoreEdge (PAGBuilder::InitialGlobal)
 */
void PAG::setCurrentBBAndValueForPAGEdge(PAGEdge* edge) {
    assert(curVal && "current Val is NULL?");
    edge->setBB(curBB);
    edge->setValue(curVal);
    if (const Instruction *curInst = SVFUtil::dyn_cast<Instruction>(curVal)) {
 	/// We assume every GepValPN and its GepPE are unique across whole program
	if(!(SVFUtil::isa<GepPE>(edge) && SVFUtil::isa<GepValPN>(edge->getDstNode())))
		assert(curBB && "instruction does not have a basic block??");
        inst2PAGEdgesMap[curInst].push_back(edge);
    } else if (SVFUtil::isa<Argument>(curVal)) {
        assert(curBB && (&curBB->getParent()->getEntryBlock() == curBB));
        funToEntryPAGEdges[curBB->getParent()].insert(edge);
    } else if (SVFUtil::isa<ConstantExpr>(curVal)) {
        if (!curBB)
            globPAGEdgesSet.insert(edge);
    } else if (SVFUtil::isa<ConstantPointerNull>(curVal)) {
        assert((edge->getSrcID() == NullPtr && edge->getDstID() == BlkPtr) ||
               (edge->getSrcID() == BlackHole && edge->getDstID() == BlkPtr));
        globPAGEdgesSet.insert(edge);
    } else if (SVFUtil::isa<GlobalVariable>(curVal) ||
               SVFUtil::isa<Function>(curVal) ||
               SVFUtil::isa<Constant>(curVal)) {
        globPAGEdgesSet.insert(edge);
    } else {
        assert(false && "what else value can we have?");
    }
}

/*!
 * Add a PAG edge into edge map
 */
bool PAG::addEdge(PAGNode* src, PAGNode* dst, PAGEdge* edge) {

    DBOUT(DPAGBuild,
          outs() << "add edge from " << src->getId() << " kind :"
          << src->getNodeKind() << " to " << dst->getId()
          << " kind :" << dst->getNodeKind() << "\n");
    src->addOutEdge(edge);
    dst->addInEdge(edge);
    bool added = PAGEdgeKindToSetMap[edge->getEdgeKind()].insert(edge).second;
    assert(added && "duplicated edge, not added!!!");
    if (!SVFModule::pagReadFromTXT())
        setCurrentBBAndValueForPAGEdge(edge);
    return true;
}

/*!
 * Get all fields object nodes of an object
 */
NodeBS& PAG::getAllFieldsObjNode(const MemObj* obj) {
    NodeID base = getObjectNode(obj);
    return memToFieldsMap[base];
}

/*!
 * Get all fields object nodes of an object
 */
NodeBS& PAG::getAllFieldsObjNode(NodeID id) {
    const PAGNode* node = pag->getPAGNode(id);
    assert(SVFUtil::isa<ObjPN>(node) && "need an object node");
    const ObjPN* obj = SVFUtil::cast<ObjPN>(node);
    return getAllFieldsObjNode(obj->getMemObj());
}

/*!
 * Get all fields object nodes of an object
 * If this object is collapsed into one field insensitive object
 * Then only return this field insensitive object
 */
NodeBS PAG::getFieldsAfterCollapse(NodeID id) {
    const PAGNode* node = pag->getPAGNode(id);
    assert(SVFUtil::isa<ObjPN>(node) && "need an object node");
    const MemObj* mem = SVFUtil::cast<ObjPN>(node)->getMemObj();
    if(mem->isFieldInsensitive()) {
        NodeBS bs;
        bs.set(getFIObjNode(mem));
        return bs;
    }
    else
        return getAllFieldsObjNode(mem);
}

/*!
 * Get a base pointer given a pointer
 * Return the source node of its connected gep edge if this pointer has
 * Otherwise return the node id itself
 */
NodeID PAG::getBaseValNode(NodeID nodeId) {
    PAGNode* node  = getPAGNode(nodeId);
    if (node->hasIncomingEdges(PAGEdge::NormalGep) ||  node->hasIncomingEdges(PAGEdge::VariantGep)) {
        PAGEdge::PAGEdgeSetTy& ngeps = node->getIncomingEdges(PAGEdge::NormalGep);
        PAGEdge::PAGEdgeSetTy& vgeps = node->getIncomingEdges(PAGEdge::VariantGep);

        assert(((ngeps.size()+vgeps.size())==1) && "one node can only be connected by at most one gep edge!");

        PAGNode::iterator it;
        if(!ngeps.empty())
            it = ngeps.begin();
        else
            it = vgeps.begin();

        assert(SVFUtil::isa<GepPE>(*it) && "not a gep edge??");
        return (*it)->getSrcID();
    }
    else
        return nodeId;
}

/*!
 * Get a base PAGNode given a pointer
 * Return the source node of its connected normal gep edge
 * Otherwise return the node id itself
 * Size_t offset : gep offset
 */
LocationSet PAG::getLocationSetFromBaseNode(NodeID nodeId) {
    PAGNode* node  = getPAGNode(nodeId);
    PAGEdge::PAGEdgeSetTy& geps = node->getIncomingEdges(PAGEdge::NormalGep);
    /// if this node is already a base node
    if(geps.empty())
        return LocationSet(0);

    assert(geps.size()==1 && "one node can only be connected by at most one gep edge!");
    PAGNode::iterator it = geps.begin();
    const PAGEdge* edge = *it;
    assert(SVFUtil::isa<NormalGepPE>(edge) && "not a get edge??");
    const NormalGepPE* gepEdge = SVFUtil::cast<NormalGepPE>(edge);
    return gepEdge->getLocationSet();
}

/*!
 * Clean up memory
 */
void PAG::destroy() {
    for (PAGEdge::PAGKindToEdgeSetMapTy::iterator I =
                PAGEdgeKindToSetMap.begin(), E = PAGEdgeKindToSetMap.end(); I != E;
            ++I) {
        for (PAGEdge::PAGEdgeSetTy::iterator edgeIt = I->second.begin(),
                endEdgeIt = I->second.end(); edgeIt != endEdgeIt; ++edgeIt) {
            delete *edgeIt;
        }
    }
    delete symInfo;
    symInfo = NULL;
}

/*!
 * Print this PAG graph including its nodes and edges
 */
void PAG::print() {

	outs() << "-------------------PAG------------------------------------\n";
	PAGEdge::PAGEdgeSetTy& addrs = pag->getEdgeSet(PAGEdge::Addr);
	for (PAGEdge::PAGEdgeSetTy::iterator iter = addrs.begin(), eiter =
			addrs.end(); iter != eiter; ++iter) {
		outs() << (*iter)->getSrcID() << " -- Addr --> " << (*iter)->getDstID()
				<< "\n";
	}

	PAGEdge::PAGEdgeSetTy& copys = pag->getEdgeSet(PAGEdge::Copy);
	for (PAGEdge::PAGEdgeSetTy::iterator iter = copys.begin(), eiter =
			copys.end(); iter != eiter; ++iter) {
		outs() << (*iter)->getSrcID() << " -- Copy --> " << (*iter)->getDstID()
				<< "\n";
	}

	PAGEdge::PAGEdgeSetTy& calls = pag->getEdgeSet(PAGEdge::Call);
	for (PAGEdge::PAGEdgeSetTy::iterator iter = calls.begin(), eiter =
			calls.end(); iter != eiter; ++iter) {
		outs() << (*iter)->getSrcID() << " -- Call --> " << (*iter)->getDstID()
				<< "\n";
	}

	PAGEdge::PAGEdgeSetTy& rets = pag->getEdgeSet(PAGEdge::Ret);
	for (PAGEdge::PAGEdgeSetTy::iterator iter = rets.begin(), eiter =
			rets.end(); iter != eiter; ++iter) {
		outs() << (*iter)->getSrcID() << " -- Ret --> " << (*iter)->getDstID()
				<< "\n";
	}

	PAGEdge::PAGEdgeSetTy& tdfks = pag->getEdgeSet(PAGEdge::ThreadFork);
	for (PAGEdge::PAGEdgeSetTy::iterator iter = tdfks.begin(), eiter =
			tdfks.end(); iter != eiter; ++iter) {
		outs() << (*iter)->getSrcID() << " -- ThreadFork --> "
				<< (*iter)->getDstID() << "\n";
	}

	PAGEdge::PAGEdgeSetTy& tdjns = pag->getEdgeSet(PAGEdge::ThreadJoin);
	for (PAGEdge::PAGEdgeSetTy::iterator iter = tdjns.begin(), eiter =
			tdjns.end(); iter != eiter; ++iter) {
		outs() << (*iter)->getSrcID() << " -- ThreadJoin --> "
				<< (*iter)->getDstID() << "\n";
	}

	PAGEdge::PAGEdgeSetTy& ngeps = pag->getEdgeSet(PAGEdge::NormalGep);
	for (PAGEdge::PAGEdgeSetTy::iterator iter = ngeps.begin(), eiter =
			ngeps.end(); iter != eiter; ++iter) {
		NormalGepPE* gep = SVFUtil::cast<NormalGepPE>(*iter);
		outs() << gep->getSrcID() << " -- NormalGep (" << gep->getOffset()
				<< ") --> " << gep->getDstID() << "\n";
	}

	PAGEdge::PAGEdgeSetTy& vgeps = pag->getEdgeSet(PAGEdge::VariantGep);
	for (PAGEdge::PAGEdgeSetTy::iterator iter = vgeps.begin(), eiter =
			vgeps.end(); iter != eiter; ++iter) {
		outs() << (*iter)->getSrcID() << " -- VariantGep --> "
				<< (*iter)->getDstID() << "\n";
	}

	PAGEdge::PAGEdgeSetTy& loads = pag->getEdgeSet(PAGEdge::Load);
	for (PAGEdge::PAGEdgeSetTy::iterator iter = loads.begin(), eiter =
			loads.end(); iter != eiter; ++iter) {
		outs() << (*iter)->getSrcID() << " -- Load --> " << (*iter)->getDstID()
				<< "\n";
	}

	PAGEdge::PAGEdgeSetTy& stores = pag->getEdgeSet(PAGEdge::Store);
	for (PAGEdge::PAGEdgeSetTy::iterator iter = stores.begin(), eiter =
			stores.end(); iter != eiter; ++iter) {
		outs() << (*iter)->getSrcID() << " -- Store --> " << (*iter)->getDstID()
				<< "\n";
	}
	outs() << "----------------------------------------------------------\n";

}

/*
 * If this is a dummy node or node does not have incoming edges we assume it is not a pointer here
 */
bool PAG::isValidPointer(NodeID nodeId) const {
    PAGNode* node = pag->getPAGNode(nodeId);
    if ((node->getInEdges().empty() && node->getOutEdges().empty()))
        return false;
    return node->isPointer();
}

bool PAG::addSubPAG(SubPAG *subpag) {
    // We need: copies of nodes.
    //        : copies of edges.
    //        : to map function names to the (new) entry nodes.

    // To create the new edges.
    std::map<PAGNode *, PAGNode *> oldToNewNodes;

    std::set<PAGEdge *> oldEdges;

    // Add the nodes.
    for (auto oldNode = subpag->begin(); oldNode != subpag->end(); ++oldNode) {
        int newNodeId;
        PAGNode *oldNodePtr = oldNode->second;
        if (ValPN::classof(oldNodePtr)) newNodeId = pag->addDummyValNode();
        else {
            // TODO: fix obj node
            newNodeId = pag->addDummyObjNode();
        }

        oldToNewNodes[oldNodePtr] = getPAGNode(newNodeId);

        // Add edges to set to iterate later.
        for (auto edge = oldNodePtr->getOutEdges().begin();
             edge != oldNodePtr->getOutEdges().end(); ++edge) {
            oldEdges.insert(*edge);
        }
    }

    // Add the edges.
    for (auto oldEdge = oldEdges.begin(); oldEdge != oldEdges.end();
         ++oldEdge) {
        PAGNode *srcNode = (*oldEdge)->getSrcNode();
        PAGNode *dstNode = (*oldEdge)->getDstNode();
        int srcID = oldToNewNodes[srcNode]->getId();
        int dstID = oldToNewNodes[dstNode]->getId();

        if ((*oldEdge)->getEdgeKind() == PAGEdge::Addr) {
            pag->addAddrEdge(srcID, dstID);
        } else if ((*oldEdge)->getEdgeKind() == PAGEdge::Copy) {
            pag->addCopyEdge(srcID, dstID);
        } else if ((*oldEdge)->getEdgeKind() == PAGEdge::Load) {
            pag->addLoadEdge(srcID, dstID);
        } else if ((*oldEdge)->getEdgeKind() == PAGEdge::Store) {
            pag->addStoreEdge(srcID, dstID);
        } else if ((*oldEdge)->getEdgeKind() == PAGEdge::NormalGep) {
            int offsetOrCSId =
                static_cast<NormalGepPE *>(*oldEdge)->getOffset();
            pag->addNormalGepEdge(srcID, dstID, LocationSet(offsetOrCSId));
        } else if ((*oldEdge)->getEdgeKind() == PAGEdge::VariantGep) {
            pag->addVariantGepEdge(srcID, dstID);
        } else if ((*oldEdge)->getEdgeKind() == PAGEdge::Call) {
            pag->addEdge(srcNode, dstNode, new CallPE(srcNode, dstNode, NULL));
        } else if ((*oldEdge)->getEdgeKind() == PAGEdge::Ret) {
            pag->addEdge(srcNode, dstNode, new RetPE(srcNode, dstNode, NULL));
        } else {
            llvm::outs() << "Something is wrong... subpag addition\n";
        }
    }

    std::map<int, PAGNode *> argNodes;
    for (auto it = subpag->getArgNodes().begin();
         it != subpag->getArgNodes().end(); ++it) {
        int index = it->first;
        PAGNode *oldNode = it->second;
        argNodes[index] = oldToNewNodes[oldNode];
    }

    pag->getFuncNameToSubPAGEntriesMap()[subpag->getFunctionName()] = argNodes;
    if (subpag->getReturnNode() != NULL) {
        pag->getFuncNameToSubPAGReturnNodes()[subpag->getFunctionName()] =
            oldToNewNodes[subpag->getReturnNode()];
    }
}

bool PAG::connectCallsiteToSubPAG(llvm::CallSite *cs) {
    Function *function = cs->getCalledFunction();
    std::string functionName = function->getName();
    if (!pag->hasSubPAG(functionName)) return false;

    std::map<int, PAGNode*> argNodes =
    pag->getFuncNameToSubPAGEntriesMap()[functionName];
    PAGNode *retNode = pag->getFuncNameToSubPAGReturnNodes()[functionName];

    // Handle the return.
    if (llvm::isa<PointerType>(cs->getType())) {
        NodeID dstrec = getValueNode(cs->getInstruction());
        // Does it actually return a pointer?
        if (isa<PointerType>(function->getReturnType())) {
            if (retNode != NULL) {
                pag->addRetEdge(retNode->getId(), dstrec, cs->getInstruction());
            }
        } else {
            // This is a int2ptr cast during parameter passing
            pag->addBlackHoleAddrEdge(dstrec);
        }
    }

    // Handle the arguments;
    // Actual arguments.
    CallSite::arg_iterator itA = cs->arg_begin(), ieA = cs->arg_end();
    Function::const_arg_iterator itF = function->arg_begin(),
                                 ieF = function->arg_end();
    // Formal arguments.
    size_t formalNodeIndex = 0;

    for (; itF != ieF ; ++itA, ++itF, ++formalNodeIndex) {
        llvm::outs() << "HIIII\n";
        if (itA == ieA) {
            // When unneeded args are left empty, e.g. Linux kernel.
            break;
        }

        // Formal arg node is from the subpag, actual arg node would come from
        // the main pag.
        PAGNode *formalArgNode = argNodes[formalNodeIndex];
        NodeID actualArgNodeId = getValueNode(*itA);

        const llvm::Value *formalArg = &*itF;
        if (!isa<PointerType>(formalArg->getType())) continue;

        if (isa<PointerType>((*itA)->getType())) {
            pag->addCallEdge(actualArgNodeId, formalArgNode->getId(),
                             cs->getInstruction());
        } else {
            // This is a int2ptr cast during parameter passing
            pag->addFormalParamBlackHoleAddrEdge(formalArgNode->getId(), &*itF);
        }
        // TODO proofread.
    }

    return false;
}

/*!
 * PAGEdge constructor
 */
PAGEdge::PAGEdge(PAGNode* s, PAGNode* d, GEdgeFlag k) :
    GenericPAGEdgeTy(s,d,k),value(NULL),basicBlock(NULL) {
    edgeId = PAG::getPAG()->getTotalEdgeNum();
    PAG::getPAG()->incEdgeNum();
}

/*!
 * PAGNode constructor
 */
PAGNode::PAGNode(const Value* val, NodeID i, PNODEK k) :
    GenericPAGNodeTy(i,k), value(val) {

    assert( ValNode <= k && k<= DummyObjNode && "new PAG node kind?");

    switch (k) {
    case ValNode:
    case GepValNode: {
        assert(val != NULL && "value is NULL for ValPN or GepValNode");
        isTLPointer = val->getType()->isPointerTy();
        isATPointer = false;
        break;
    }

    case RetNode: {
        assert(val != NULL && "value is NULL for RetNode");
        isTLPointer = SVFUtil::cast<Function>(val)->getReturnType()->isPointerTy();
        isATPointer = false;
        break;
    }

    case VarargNode:
    case DummyValNode: {
        isTLPointer = true;
        isATPointer = false;
        break;
    }

    case ObjNode:
    case GepObjNode:
    case FIObjNode:
    case DummyObjNode: {
        isTLPointer = false;
        isATPointer = true;
        break;
    }
    }
}

/*!
 * Dump this PAG
 */
void PAG::dump(std::string name) {
    GraphPrinter::WriteGraphToFile(outs(), name, this);
}

static void outputPAGNodeNoNewLine(llvm::raw_ostream &o, PAGNode *pagNode) {
    o << pagNode->getId() << " ";
    // TODO: is this check enough?
    if (!ObjPN::classof(pagNode)) o << "v";
    else o << "o";
}

static void outputPAGNode(llvm::raw_ostream &o, PAGNode *pagNode) {
    outputPAGNodeNoNewLine(o, pagNode);
    o << "\n";
}

static void outputPAGNode(llvm::raw_ostream &o, PAGNode *pagNode, int argno) {
    outputPAGNodeNoNewLine(o, pagNode);
    o << " " << argno;
    o << "\n";
}

static void outputPAGNode(llvm::raw_ostream &o, PAGNode *pagNode,
                          std::string trail) {
    outputPAGNodeNoNewLine(o, pagNode);
    o << " " << trail;
    o << "\n";
}

static void outputPAGEdge(llvm::raw_ostream &o, PAGEdge *pagEdge) {
    NodeID srcId = pagEdge->getSrcID();
    NodeID dstId = pagEdge->getDstID();
    u32_t offset = 0;
    std::string edgeKind = "-";

    switch (pagEdge->getEdgeKind()) {
    case PAGEdge::Addr:
        edgeKind = "addr";
        break;
    case PAGEdge::Copy:
        edgeKind = "copy";
        break;
    case PAGEdge::Store:
        edgeKind = "store";
        break;
    case PAGEdge::Load:
        edgeKind = "load";
        break;
    case PAGEdge::Call:
        edgeKind = "call";
        break;
    case PAGEdge::Ret:
        edgeKind = "ret";
        break;
    case PAGEdge::NormalGep:
        edgeKind = "normal-gep";
        break;
    case PAGEdge::VariantGep:
        edgeKind = "variant-gep";
        break;
    case PAGEdge::ThreadFork:
        llvm::outs() << "dump-function-pags: found ThreadFork edge.\n";
        break;
    case PAGEdge::ThreadJoin:
        llvm::outs() << "dump-function-pags: found ThreadJoin edge.\n";
        break;
    }

    if (NormalGepPE::classof(pagEdge)) offset =
        static_cast<NormalGepPE *>(pagEdge)->getOffset();

    o << srcId << " " << edgeKind << " " << dstId << " " << offset << "\n";
}

int getArgNo(llvm::Function *function, const llvm::Value *arg) {
    int argNo = 0;
    for (auto it = function->arg_begin(); it != function->arg_end();
         ++it, ++argNo) {
        if (arg->getName() == it->getName()) return argNo;
    }

    return -1;
}

/*!
 * Dump PAGs for the functions
 */
void PAG::dumpFunctions(std::vector<std::string> functions) {
    // Naive: first map functions to entries in PAG, then dump them.
    std::map<llvm::Function *, std::vector<PAGNode *>> functionToPAGNodes;

    std::set<PAGNode *> callDsts;
    for (PAG::iterator it = pag->begin(); it != pag->end(); ++it) {
        PAGNode *currNode = it->second;
        if (!currNode->hasOutgoingEdges(PAGEdge::PEDGEK::Call)) continue;

        // Where are these calls going?
        for (PAGEdge::PAGEdgeSetTy::iterator it =
                currNode->getOutgoingEdgesBegin(PAGEdge::PEDGEK::Call);
             it != currNode->getOutgoingEdgesEnd(PAGEdge::PEDGEK::Call); ++it) {
            CallPE *callEdge = static_cast<CallPE *>(*it);
            const llvm::Instruction *inst = callEdge->getCallInst();
            llvm::Function *currFunction =
                static_cast<const CallInst *>(inst)->getCalledFunction();

            if (currFunction != NULL) {
                // Otherwise, it would be an indirect call which we don't want.
                std::string currFunctionName = currFunction->getName();

                if (std::find(functions.begin(), functions.end(),
                              currFunctionName) != functions.end()) {
                    // If the dst has already been added, we'd be duplicating
                    // due to multiple actual->arg call edges.
                    if (callDsts.find(callEdge->getDstNode()) == callDsts.end()) {
                        callDsts.insert(callEdge->getDstNode());
                        functionToPAGNodes[currFunction].push_back(callEdge->getDstNode());
                    }
                }
            }
        }
    }

    for (auto it = functionToPAGNodes.begin(); it != functionToPAGNodes.end();
         ++it) {
        llvm::Function *function = it->first;
        std::string functionName = it->first->getName();

        // The final nodes and edges we will print.
        std::set<PAGNode *> nodes;
        std::set<PAGEdge *> edges;
        // The search stack.
        std::stack<PAGNode *> todoNodes;
        // The arguments to the function.
        std::vector<PAGNode *> argNodes = it->second;
        PAGNode *retNode = NULL;


        llvm::outs() << "PAG for function: " << functionName << "\n";
        for (auto node = argNodes.begin(); node != argNodes.end(); ++node) {
            todoNodes.push(*node);
        }

        while (!todoNodes.empty()) {
            PAGNode *currNode = todoNodes.top();
            todoNodes.pop();

            // If the node has been dealt with, ignore it.
            if (nodes.find(currNode) != nodes.end()) continue;
            nodes.insert(currNode);

            // Return signifies the end of a path.
            if (RetPN::classof(currNode)) {
                retNode = currNode;
                continue;
            }

            auto outEdges = currNode->getOutEdges();
            for (auto outEdge = outEdges.begin(); outEdge != outEdges.end();
                 ++outEdge) {
                edges.insert(*outEdge);
                todoNodes.push((*outEdge)->getDstNode());
            }
        }

        for (auto node = nodes.begin(); node != nodes.end(); ++node) {
            // TODO: proper file.
            // Argument nodes use extra information: it's argument number.
            if (std::find(argNodes.begin(), argNodes.end(), *node)
                != argNodes.end()) {
                outputPAGNode(llvm::outs(), *node, getArgNo(function, (*node)->getValue()));
            } else if (*node == retNode) {
                outputPAGNode(llvm::outs(), *node, "ret");
            } else {
                outputPAGNode(llvm::outs(), *node);
            }
        }

        for (auto edge = edges.begin(); edge != edges.end(); ++edge) {
            // TODO: proper file.
            outputPAGEdge(llvm::outs(), *edge);
        }

        llvm::outs() << "PAG for functionName " << functionName << " done\n";
    }
}

/*!
 * Whether to handle blackhole edge
 */
void PAG::handleBlackHole(bool b) {
    HANDBLACKHOLE = b;
}

namespace llvm {
/*!
 * Write value flow graph into dot file for debugging
 */
template<>
struct DOTGraphTraits<PAG*> : public DefaultDOTGraphTraits {

    typedef PAGNode NodeType;
    typedef NodeType::iterator ChildIteratorType;
    DOTGraphTraits(bool isSimple = false) :
        DefaultDOTGraphTraits(isSimple) {
    }

    /// Return name of the graph
    static std::string getGraphName(PAG *graph) {
        return graph->getGraphName();
    }

    /// Return label of a VFG node with two display mode
    /// Either you can choose to display the name of the value or the whole instruction
    static std::string getNodeLabel(PAGNode *node, PAG *graph) {
        bool briefDisplay = true;
        bool nameDisplay = true;
        std::string str;
        raw_string_ostream rawstr(str);

        if (briefDisplay) {
            if (SVFUtil::isa<ValPN>(node)) {
                if (nameDisplay)
                    rawstr << node->getId() << ":" << node->getValueName();
                else
                    rawstr << node->getId();
            } else
                rawstr << node->getId();
        } else {
            // print the whole value
            if (!SVFUtil::isa<DummyValPN>(node) && !SVFUtil::isa<DummyObjPN>(node))
                rawstr << *node->getValue();
            else
                rawstr << "";

        }

        return rawstr.str();

    }

    static std::string getNodeAttributes(PAGNode *node, PAG *pag) {
        if (SVFUtil::isa<ValPN>(node)) {
            if(SVFUtil::isa<GepValPN>(node))
                return "shape=hexagon";
            else if (SVFUtil::isa<DummyValPN>(node))
                return "shape=diamond";
            else
                return "shape=circle";
        } else if (SVFUtil::isa<ObjPN>(node)) {
            if(SVFUtil::isa<GepObjPN>(node))
                return "shape=doubleoctagon";
            else if(SVFUtil::isa<FIObjPN>(node))
                return "shape=septagon";
            else if (SVFUtil::isa<DummyObjPN>(node))
                return "shape=Mcircle";
            else
                return "shape=doublecircle";
        } else if (SVFUtil::isa<RetPN>(node)) {
            return "shape=Mrecord";
        } else if (SVFUtil::isa<VarArgPN>(node)) {
            return "shape=octagon";
        } else {
            assert(0 && "no such kind node!!");
        }
        return "";
    }

    template<class EdgeIter>
    static std::string getEdgeAttributes(PAGNode *node, EdgeIter EI, PAG *pag) {
        const PAGEdge* edge = *(EI.getCurrent());
        assert(edge && "No edge found!!");
        if (SVFUtil::isa<AddrPE>(edge)) {
            return "color=green";
        } else if (SVFUtil::isa<CopyPE>(edge)) {
            return "color=black";
        } else if (SVFUtil::isa<GepPE>(edge)) {
            return "color=purple";
        } else if (SVFUtil::isa<StorePE>(edge)) {
            return "color=blue";
        } else if (SVFUtil::isa<LoadPE>(edge)) {
            return "color=red";
        } else if (SVFUtil::isa<TDForkPE>(edge)) {
            return "color=Turquoise";
        } else if (SVFUtil::isa<TDJoinPE>(edge)) {
            return "color=Turquoise";
        } else if (SVFUtil::isa<CallPE>(edge)) {
            return "color=black,style=dashed";
        } else if (SVFUtil::isa<RetPE>(edge)) {
            return "color=black,style=dotted";
        }
        else {
            assert(0 && "No such kind edge!!");
        }
    }

    template<class EdgeIter>
    static std::string getEdgeSourceLabel(PAGNode *node, EdgeIter EI) {
        const PAGEdge* edge = *(EI.getCurrent());
        assert(edge && "No edge found!!");
        if(const CallPE* calledge = SVFUtil::dyn_cast<CallPE>(edge)) {
            const Instruction* callInst= calledge->getCallInst();
            return SVFUtil::getSourceLoc(callInst);
        }
        else if(const RetPE* retedge = SVFUtil::dyn_cast<RetPE>(edge)) {
            const Instruction* callInst= retedge->getCallInst();
            return SVFUtil::getSourceLoc(callInst);
        }
        return "";
    }
};
}<|MERGE_RESOLUTION|>--- conflicted
+++ resolved
@@ -28,13 +28,10 @@
  */
 
 #include "MemoryModel/PAG.h"
-<<<<<<< HEAD
-#include "Util/AnalysisUtil.h"
-#include "Util/GraphUtil.h"
+#include "Util/GraphPrinter.h"
 #include "MemoryModel/SubPAG.h"
-=======
 #include "Util/SVFUtil.h"
->>>>>>> 67c57868
+#include "Util/BasicTypes.h"
 
 using namespace SVFUtil;
 
@@ -691,7 +688,7 @@
     if (llvm::isa<PointerType>(cs->getType())) {
         NodeID dstrec = getValueNode(cs->getInstruction());
         // Does it actually return a pointer?
-        if (isa<PointerType>(function->getReturnType())) {
+        if (SVFUtil::isa<PointerType>(function->getReturnType())) {
             if (retNode != NULL) {
                 pag->addRetEdge(retNode->getId(), dstrec, cs->getInstruction());
             }
@@ -722,9 +719,9 @@
         NodeID actualArgNodeId = getValueNode(*itA);
 
         const llvm::Value *formalArg = &*itF;
-        if (!isa<PointerType>(formalArg->getType())) continue;
-
-        if (isa<PointerType>((*itA)->getType())) {
+        if (!SVFUtil::isa<PointerType>(formalArg->getType())) continue;
+
+        if (SVFUtil::isa<PointerType>((*itA)->getType())) {
             pag->addCallEdge(actualArgNodeId, formalArgNode->getId(),
                              cs->getInstruction());
         } else {
