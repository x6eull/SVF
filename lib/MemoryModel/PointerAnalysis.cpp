//===- PointerAnalysis.cpp -- Base class of pointer analyses------------------//
//
//                     SVF: Static Value-Flow Analysis
//
// Copyright (C) <2013-2017>  <Yulei Sui>
//

// This program is free software: you can redistribute it and/or modify
// it under the terms of the GNU General Public License as published by
// the Free Software Foundation, either version 3 of the License, or
// (at your option) any later version.

// This program is distributed in the hope that it will be useful,
// but WITHOUT ANY WARRANTY; without even the implied warranty of
// MERCHANTABILITY or FITNESS FOR A PARTICULAR PURPOSE.  See the
// GNU General Public License for more details.

// You should have received a copy of the GNU General Public License
// along with this program.  If not, see <http://www.gnu.org/licenses/>.
//
//===----------------------------------------------------------------------===//

/*
 * PointerAnalysis.cpp
 *
 *  Created on: May 14, 2013
 *      Author: rocky
 */

#include "MemoryModel/PointerAnalysis.h"
#include "MemoryModel/PAGBuilder.h"
#include "MemoryModel/PAGBuilderFromFile.h"
#include "Util/SVFUtil.h"
#include "Util/PTAStat.h"
#include "Util/ThreadCallGraph.h"
#include "Util/CPPUtil.h"
#include "Util/SVFModule.h"
#include "Util/ICFG.h"
#include "MemoryModel/CHA.h"
#include "MemoryModel/PTAType.h"
#include <fstream>
#include <sstream>

using namespace SVFUtil;
using namespace cppUtil;

static llvm::cl::opt<bool> TYPEPrint("print-type", llvm::cl::init(false),
                               llvm::cl::desc("Print type"));

static llvm::cl::opt<bool> FuncPointerPrint("print-fp", llvm::cl::init(false),
                                      llvm::cl::desc("Print targets of indirect call site"));

static llvm::cl::opt<bool> PTSPrint("print-pts", llvm::cl::init(false),
                              llvm::cl::desc("Print points-to set of top-level pointers"));

static llvm::cl::opt<bool> PTSAllPrint("print-all-pts", llvm::cl::init(false),
                                 llvm::cl::desc("Print all points-to set of both top-level and address-taken variables"));

static llvm::cl::opt<bool> PStat("stat", llvm::cl::init(true),
                           llvm::cl::desc("Statistic for Pointer analysis"));

static llvm::cl::opt<unsigned> statBudget("statlimit",  llvm::cl::init(20),
                                    llvm::cl::desc("Iteration budget for On-the-fly statistics"));

static llvm::cl::opt<bool> PAGDotGraph("dump-pag", llvm::cl::init(false),
                                 llvm::cl::desc("Dump dot graph of PAG"));

<<<<<<< HEAD
static cl::list<std::string> PAGFunctions("dump-function-pags",
                                          cl::desc("Dump PAG for functions"),
                                          cl::CommaSeparated);

static cl::opt<bool> PAGPrint("print-pag", cl::init(false),
                              cl::desc("Print PAG to command line"));
=======
static llvm::cl::opt<bool> PAGPrint("print-pag", llvm::cl::init(false),
                              llvm::cl::desc("Print PAG to command line"));
>>>>>>> 67c57868

static llvm::cl::opt<unsigned> IndirectCallLimit("indCallLimit",  llvm::cl::init(50000),
        llvm::cl::desc("Indirect solved call edge limit"));

static llvm::cl::opt<bool> UsePreCompFieldSensitive("preFieldSensitive", llvm::cl::init(true),
        llvm::cl::desc("Use pre-computed field-sensitivity for later analysis"));

static llvm::cl::opt<bool> EnableAliasCheck("alias-check", llvm::cl::init(true),
                                      llvm::cl::desc("Enable alias check functions"));

static llvm::cl::opt<bool> EnableThreadCallGraph("enable-tcg", llvm::cl::init(true),
        llvm::cl::desc("Enable pointer analysis to use thread call graph"));

static llvm::cl::opt<bool> INCDFPTData("incdata", llvm::cl::init(true),
                                 llvm::cl::desc("Enable incremental DFPTData for flow-sensitive analysis"));

static llvm::cl::opt<bool> connectVCallOnCHA("vcall-cha", llvm::cl::init(false),
                                       llvm::cl::desc("connect virtual calls using cha"));

CHGraph* PointerAnalysis::chgraph = NULL;
PAG* PointerAnalysis::pag = NULL;

/*!
 * Constructor
 */
PointerAnalysis::PointerAnalysis(PTATY ty) :
    ptaTy(ty),stat(NULL),ptaCallGraph(NULL),callGraphSCC(NULL),typeSystem(NULL), icfg(NULL) {
    OnTheFlyIterBudgetForStat = statBudget;
    print_stat = PStat;
    numOfIteration = 0;
}

/*!
 * Destructor
 */
PointerAnalysis::~PointerAnalysis() {
    destroy();
    // do not delete the PAG for now
    //delete pag;
}


void PointerAnalysis::destroy()
{
    delete ptaCallGraph;
    ptaCallGraph = NULL;

    delete callGraphSCC;
    callGraphSCC = NULL;

    delete stat;
    stat = NULL;

    delete typeSystem;
    typeSystem = NULL;
}

/*!
 * Initialization of pointer analysis
 */
void PointerAnalysis::initialize(SVFModule svfModule) {
    /// whether we have already built PAG
    if(pag == NULL) {

        DBOUT(DGENERAL, outs() << pasMsg("Building PAG ...\n"));
        // We read PAG from a user-defined txt instead of parsing PAG from LLVM IR
        if (SVFModule::pagReadFromTXT()) {
            PAGBuilderFromFile fileBuilder(SVFModule::pagFileName(), false);
            pag = fileBuilder.build();

        } else {
            DBOUT(DGENERAL, outs() << pasMsg("Building Symbol table ...\n"));
            SymbolTableInfo* symTable = SymbolTableInfo::Symbolnfo();
            symTable->buildMemModel(svfModule);

            PAGBuilder builder;
            pag = builder.build(svfModule);

            chgraph = new CHGraph(svfModule);
            chgraph->buildCHG();

            typeSystem = new TypeSystem(pag);
        }

        // dump the PAG graph
        if (dumpGraph())
            PAG::getPAG()->dump("pag_initial");

        // print to command line of the PAG graph
        if (PAGPrint)
            pag->print();
    }

    /// initialise pta call graph for every pointer analysis instance
    if(EnableThreadCallGraph)
        ptaCallGraph = new ThreadCallGraph(svfModule);
    else
        ptaCallGraph = new PTACallGraph(svfModule);
    callGraphSCCDetection();
    svfMod = svfModule;
}


/*!
 * Return TRUE if this node is a local variable of recursive function.
 */
bool PointerAnalysis::isLocalVarInRecursiveFun(NodeID id) const
{
    const MemObj* obj = this->pag->getObject(id);
    assert(obj && "object not found!!");
    if(obj->isStack()) {
        if(const AllocaInst* local = SVFUtil::dyn_cast<AllocaInst>(obj->getRefVal())) {
            const Function* fun = local->getParent()->getParent();
            return callGraphSCC->isInCycle(getPTACallGraph()->getCallGraphNode(fun)->getId());
        }
    }
    return false;
}

/*!
 * Reset field sensitivity
 */
void PointerAnalysis::resetObjFieldSensitive()
{
    for (PAG::iterator nIter = pag->begin(); nIter != pag->end(); ++nIter) {
        if(ObjPN* node = SVFUtil::dyn_cast<ObjPN>(nIter->second))
            const_cast<MemObj*>(node->getMemObj())->setFieldSensitive();
    }
}

/*!
 * Flag in order to dump graph
 */
bool PointerAnalysis::dumpGraph() {
    return PAGDotGraph;
}

/*
 * Dump statistics
 */

void PointerAnalysis::dumpStat() {

    if(print_stat && stat)
        stat->performStat();
}


/*!
 * Finalize the analysis after solving
 * Given the alias results, verify whether it is correct or not using alias check functions
 */
void PointerAnalysis::finalize() {

    /// Print statistics
    dumpStat();

    PAG* pag = PAG::getPAG();
    // dump the PAG graph
    if (dumpGraph())
        pag->dump("pag_final");

    if (!PAGFunctions.empty())
        pag->dumpFunctions(PAGFunctions);
    else std::cout << "EMPTY!\n";

    /// Dump results
    if (PTSPrint) {
        dumpTopLevelPtsTo();
        //dumpAllPts();
        //dumpCPts();
    }

    if (TYPEPrint)
        dumpAllTypes();

    if(PTSAllPrint)
        dumpAllPts();

    if (FuncPointerPrint)
        printIndCSTargets();

    getPTACallGraph()->vefityCallGraph();

    getPTACallGraph()->dump("callgraph_final");

    if(!pag->isBuiltFromFile() && EnableAliasCheck)
        validateTests();

    if (!UsePreCompFieldSensitive)
        resetObjFieldSensitive();
}

/*!
 * Validate test cases
 */
void PointerAnalysis::validateTests() {
    validateSuccessTests("MAYALIAS");
    validateSuccessTests("NOALIAS");
    validateSuccessTests("MUSTALIAS");
    validateSuccessTests("PARTIALALIAS");
    validateSuccessTests("_Z8MAYALIASPvS_");
    validateSuccessTests("_Z7NOALIASPvS_");
    validateSuccessTests("_Z9MUSTALIASPvS_");
    validateSuccessTests("_Z12PARTIALALIASPvS_");
    validateExpectedFailureTests("EXPECTEDFAIL_MAYALIAS");
    validateExpectedFailureTests("EXPECTEDFAIL_NOALIAS");
}


void PointerAnalysis::dumpAllTypes()
{
    for (NodeBS::iterator nIter = this->getAllValidPtrs().begin();
            nIter != this->getAllValidPtrs().end(); ++nIter) {
        const PAGNode* node = getPAG()->getPAGNode(*nIter);
        if (SVFUtil::isa<DummyObjPN>(node) || SVFUtil::isa<DummyValPN>(node))
            continue;

        outs() << "##<" << node->getValue()->getName() << "> ";
        outs() << "Source Loc: " << getSourceLoc(node->getValue());
        outs() << "\nNodeID " << node->getId() << "\n";

        Type* type = node->getValue()->getType();
        SymbolTableInfo::Symbolnfo()->printFlattenFields(type);
        if (PointerType* ptType = SVFUtil::dyn_cast<PointerType>(type))
            SymbolTableInfo::Symbolnfo()->printFlattenFields(ptType->getElementType());
    }
}


/*!
 * Constructor
 */
BVDataPTAImpl::BVDataPTAImpl(PointerAnalysis::PTATY type) :
		PointerAnalysis(type) {
	if (type == Andersen_WPA || type == AndersenWave_WPA
			|| type == AndersenLCD_WPA || type == TypeCPP_WPA || type == FlowS_DDA) {
		ptD = new PTDataTy();
	} else if (type == AndersenWaveDiff_WPA || type == AndersenWaveDiffWithType_WPA) {
		ptD = new DiffPTDataTy();
	} else if (type == FSSPARSE_WPA) {
		if (INCDFPTData)
			ptD = new IncDFPTDataTy();
		else
			ptD = new DFPTDataTy();
	} else
		assert(false && "no points-to data available");
}

/*!
 * Expand all fields of an aggregate in all points-to sets
 */
void BVDataPTAImpl::expandFIObjs(const PointsTo& pts, PointsTo& expandedPts) {
    expandedPts = pts;;
    for(PointsTo::iterator pit = pts.begin(), epit = pts.end(); pit!=epit; ++pit) {
        if(pag->getBaseObjNode(*pit)==*pit) {
            expandedPts |= pag->getAllFieldsObjNode(*pit);
        }
    }
}

/*!
 * Store pointer analysis result into a file.
 * It includes the points-to data, and the PAG offset nodes, which
 * are created when solving Andersen's constraints.
 */
void BVDataPTAImpl::writeToFile(const string& filename) {
    outs() << "Storing pointer analysis results to '" << filename << "'...";

    error_code err;
    ToolOutputFile F(filename.c_str(), err, llvm::sys::fs::F_None);
    if (err) {
        outs() << "  error opening file for writing!\n";
        F.os().clear_error();
        return;
    }

    // Write analysis results to file
    PTDataTy *ptD = getPTDataTy();
    auto &ptsMap = ptD->getPtsMap();
    for (auto it = ptsMap.begin(), ie = ptsMap.end(); it != ie; ++it) {
        NodeID var = it->first;
        const PointsTo &pts = getPts(var);

        F.os() << var << " -> { ";
        if (pts.empty()) {
            F.os() << " ";
        } else {
            for (auto it = pts.begin(), ie = pts.end(); it != ie; ++it) {
                F.os() << *it << " ";
            }
        }
        F.os() << "}\n";
    }

    // Write PAG offset nodes to file
    NodeID firstGepObjNode = 0;
    for (auto it = pag->begin(), ie = pag->end(); it != ie; ++it) {
        PAGNode* pagNode = it->second;
        if (GepObjPN *gepObjPN = SVFUtil::dyn_cast<GepObjPN>(pagNode)) {
            if (firstGepObjNode > gepObjPN->getId()) {
                firstGepObjNode = gepObjPN->getId();
            }
        }
    }
    for (NodeID i = firstGepObjNode, e = pag->getTotalNodeNum(); i != e; ++i) {
        GepObjPN *gepObjPN = SVFUtil::dyn_cast<GepObjPN>(pag->getPAGNode(i));
        if (gepObjPN) {
            F.os() << i << " ";
            F.os() << pag->getBaseObjNode(i) << " ";
            F.os() << gepObjPN->getLocationSet().getOffset() << "\n";
        }
    }

    // Job finish and close file
    F.os().close();
    if (!F.os().has_error()) {
        outs() << "\n";
        F.keep();
        return;
    }
}

/*!
 * Load pointer analysis result form a file.
 * It populates BVDataPTAImpl with the points-to data, and updates PAG with
 * the PAG offset nodes created during Andersen's solving stage.
 */
bool BVDataPTAImpl::readFromFile(const string& filename) {
    outs() << "Loading pointer analysis results from '" << filename << "'...";

    ifstream F(filename.c_str());
    if (!F.is_open()) {
        outs() << "  error opening file for reading!\n";
        return false;
    }

    // Read analysis results from file
    PTDataTy *ptD = getPTDataTy();
    string line;

    // Read points-to sets
    string delimiter1 = " -> { ";
    string delimiter2 = " }";
    while (F.good()) {
        // Parse a single line in the form of "var -> { obj1 obj2 obj3 }"
        getline(F, line);
        size_t pos = line.find(delimiter1);
        if (pos == string::npos)    break;
        if (line.back() != '}')     break;

        // var
        NodeID var = atoi(line.substr(0, pos).c_str());
        PointsTo &pts = ptD->getPts(var);

        // objs
        pos = pos + delimiter1.length();
        size_t len = line.length() - pos - delimiter2.length();
        string objs = line.substr(pos, len);
        if (!objs.empty()) {
            istringstream ss(objs);
            NodeID obj;
            while (ss.good()) {
                ss >> obj;
                pts.set(obj);
            }
        }
    }

    // Read PAG offset nodes
    while (F.good()) {
        // Parse a single line in the form of "ID baseNodeID offset"
        istringstream ss(line);
        NodeID id;
        NodeID base;
        size_t offset;
        ss >> id >> base >> offset;

        NodeID n = pag->getGepObjNode(pag->getObject(base), LocationSet(offset));
        assert(id == n && "Error adding GepObjNode into PAG!");

        getline(F, line);
    }

    // Update callgraph
    updateCallGraph(pag->getIndirectCallsites());

    F.close();
    outs() << "\n";

    return true;
}

/*!
 * Dump points-to of each pag node
 */
void BVDataPTAImpl::dumpTopLevelPtsTo() {
    for (NodeBS::iterator nIter = this->getAllValidPtrs().begin();
            nIter != this->getAllValidPtrs().end(); ++nIter) {
        const PAGNode* node = getPAG()->getPAGNode(*nIter);
        if (getPAG()->isValidTopLevelPtr(node)) {
            PointsTo& pts = this->getPts(node->getId());
            outs() << "\nNodeID " << node->getId() << " ";

            if (pts.empty()) {
                outs() << "\t\tPointsTo: {empty}\n\n";
            } else {
                outs() << "\t\tPointsTo: { ";
                for (PointsTo::iterator it = pts.begin(), eit = pts.end();
                        it != eit; ++it)
                    outs() << *it << " ";
                outs() << "}\n\n";
            }
        }
    }
}

/*!
 * Dump points-to of top-level pointers (ValPN)
 */
void PointerAnalysis::dumpPts(NodeID ptr, const PointsTo& pts) {

    const PAGNode* node = pag->getPAGNode(ptr);
    /// print the points-to set of node which has the maximum pts size.
    if (SVFUtil::isa<DummyObjPN> (node)) {
        outs() << "##<Dummy Obj > id:" << node->getId();
    } else if (!SVFUtil::isa<DummyValPN>(node) && !SVFModule::pagReadFromTXT()) {
        outs() << "##<" << node->getValue()->getName() << "> ";
        outs() << "Source Loc: " << getSourceLoc(node->getValue());
    }
    outs() << "\nPtr " << node->getId() << " ";

    if (pts.empty()) {
        outs() << "\t\tPointsTo: {empty}\n\n";
    } else {
        outs() << "\t\tPointsTo: { ";
        for (PointsTo::iterator it = pts.begin(), eit = pts.end(); it != eit;
                ++it)
            outs() << *it << " ";
        outs() << "}\n\n";
    }

    outs() << "";

    for (NodeBS::iterator it = pts.begin(), eit = pts.end(); it != eit; ++it) {
        const PAGNode* node = pag->getPAGNode(*it);
        if(SVFUtil::isa<ObjPN>(node) == false)
            continue;
        NodeID ptd = node->getId();
        outs() << "!!Target NodeID " << ptd << "\t [";
        const PAGNode* pagNode = pag->getPAGNode(ptd);
        if (SVFUtil::isa<DummyValPN>(node))
            outs() << "DummyVal\n";
        else if (SVFUtil::isa<DummyObjPN>(node))
            outs() << "Dummy Obj id: " << node->getId() << "]\n";
        else {
        		if(!SVFModule::pagReadFromTXT()){
        			outs() << "<" << pagNode->getValue()->getName() << "> ";
        			outs() << "Source Loc: " << getSourceLoc(pagNode->getValue()) << "] \n";
        		}
        }
    }
}


/*!
 * Dump all points-to including top-level (ValPN) and address-taken (ObjPN) variables
 */
void BVDataPTAImpl::dumpAllPts() {
    for(PAG::iterator it = pag->begin(), eit = pag->end(); it!=eit; it++) {
        outs() << "----------------------------------------------\n";
        dumpPts(it->first, this->getPts(it->first));
        outs() << "----------------------------------------------\n";
    }
}

/*!
 * Print indirect call targets at an indirect callsite
 */
void PointerAnalysis::printIndCSTargets(const CallSite cs, const FunctionSet& targets)
{
    outs() << "\nNodeID: " << getFunPtr(cs);
    outs() << "\nCallSite: ";
    cs.getInstruction()->print(outs());
    outs() << "\tLocation: " << SVFUtil::getSourceLoc(cs.getInstruction());
    outs() << "\t with Targets: ";

    if (!targets.empty()) {
        FunctionSet::const_iterator fit = targets.begin();
        FunctionSet::const_iterator feit = targets.end();
        for (; fit != feit; ++fit) {
            const Function* callee = *fit;
            outs() << "\n\t" << callee->getName();
        }
    }
    else {
        outs() << "\n\tNo Targets!";
    }

    outs() << "\n";
}

/*!
 * Print all indirect callsites
 */
void PointerAnalysis::printIndCSTargets()
{
    outs() << "==================Function Pointer Targets==================\n";
    const CallEdgeMap& callEdges = getIndCallMap();
    CallEdgeMap::const_iterator it = callEdges.begin();
    CallEdgeMap::const_iterator eit = callEdges.end();
    for (; it != eit; ++it) {
        const CallSite cs = it->first;
        const FunctionSet& targets = it->second;
        printIndCSTargets(cs, targets);
    }

    const CallSiteToFunPtrMap& indCS = getIndirectCallsites();
    CallSiteToFunPtrMap::const_iterator csIt = indCS.begin();
    CallSiteToFunPtrMap::const_iterator csEit = indCS.end();
    for (; csIt != csEit; ++csIt) {
        const CallSite& cs = csIt->first;
        if (hasIndCSCallees(cs) == false) {
            outs() << "\nNodeID: " << csIt->second;
            outs() << "\nCallSite: ";
            cs.getInstruction()->print(outs());
            outs() << "\tLocation: " << SVFUtil::getSourceLoc(cs.getInstruction());
            outs() << "\n\t!!!has no targets!!!\n";
        }
    }
}

/*!
 * On the fly call graph construction
 * callsites is candidate indirect callsites need to be analyzed based on points-to results
 * newEdges is the new indirect call edges discovered
 */
void BVDataPTAImpl::onTheFlyCallGraphSolve(const CallSiteToFunPtrMap& callsites, CallEdgeMap& newEdges) {
    for(CallSiteToFunPtrMap::const_iterator iter = callsites.begin(), eiter = callsites.end(); iter!=eiter; ++iter) {
        CallSite cs = iter->first;
        if (isVirtualCallSite(cs)) {
            const Value *vtbl = getVCallVtblPtr(cs);
            assert(pag->hasValueNode(vtbl));
            NodeID vtblId = pag->getValueNode(vtbl);
            resolveCPPIndCalls(cs, getPts(vtblId), newEdges);
        } else
            resolveIndCalls(iter->first,getPts(iter->second),newEdges);
    }
}

/*!
 * Resolve indirect calls
 */
void PointerAnalysis::resolveIndCalls(CallSite cs, const PointsTo& target, CallEdgeMap& newEdges,LLVMCallGraph* callgraph) {

    assert(pag->isIndirectCallSites(cs) && "not an indirect callsite?");
    /// discover indirect pointer target
    for (PointsTo::iterator ii = target.begin(), ie = target.end();
            ii != ie; ii++) {

        if(getNumOfResolvedIndCallEdge() > IndirectCallLimit) {
            errMsg("Resolved Indirect Call Edges are Out-Of-Budget, please increase the limit");
            return;
        }

        if(ObjPN* objPN = SVFUtil::dyn_cast<ObjPN>(pag->getPAGNode(*ii))) {
            const MemObj* obj = pag->getObject(objPN);

            if(obj->isFunction()) {
                const Function* callee = SVFUtil::cast<Function>(obj->getRefVal());
                callee = getDefFunForMultipleModule(callee);

                /// if the arg size does not match then we do not need to connect this parameter
                /// even if the callee is a variadic function (the first parameter of variadic function is its paramter number)
                if(matchArgs(cs, callee) == false)
                    continue;

                if(0 == getIndCallMap()[cs].count(callee)) {
                    newEdges[cs].insert(callee);
                    getIndCallMap()[cs].insert(callee);

                    ptaCallGraph->addIndirectCallGraphEdge(cs.getInstruction(), callee);
                    // FIXME: do we need to update llvm call graph here?
                    // The indirect call is maintained by ourself, We may update llvm's when we need to
                    //CallGraphNode* callgraphNode = callgraph->getOrInsertFunction(cs.getCaller());
                    //callgraphNode->addCalledFunction(cs,callgraph->getOrInsertFunction(callee));
                }
            }
        }
    }
}

/*
 * Get virtual functions "vfns" based on CHA
 */
void PointerAnalysis::getVFnsFromCHA(CallSite cs, VFunSet &vfns) {
    if (chgraph->csHasVFnsBasedonCHA(cs))
        vfns = chgraph->getCSVFsBasedonCHA(cs);
}

/*
 * Get virtual functions "vfns" from PoninsTo set "target" for callsite "cs"
 */
void PointerAnalysis::getVFnsFromPts(CallSite cs, const PointsTo &target, VFunSet &vfns) {

    if (chgraph->csHasVtblsBasedonCHA(cs)) {
        std::set<const GlobalValue*> vtbls;
        const VTableSet &chaVtbls = chgraph->getCSVtblsBasedonCHA(cs);
        for (PointsTo::iterator it = target.begin(), eit = target.end(); it != eit; ++it) {
            const PAGNode *ptdnode = pag->getPAGNode(*it);
			if (ptdnode->hasValue()) {
				if (const GlobalValue *vtbl = SVFUtil::dyn_cast<GlobalValue>(ptdnode->getValue())) {
					if (chaVtbls.find(vtbl) != chaVtbls.end())
						vtbls.insert(vtbl);
				}
			}
        }
        chgraph->getVFnsFromVtbls(cs, vtbls, vfns);
    }
}

/*
 * Connect callsite "cs" to virtual functions in "vfns"
 */
void PointerAnalysis::connectVCallToVFns(CallSite cs, const VFunSet &vfns, CallEdgeMap& newEdges) {
    //// connect all valid functions
    for (VFunSet::const_iterator fit = vfns.begin(),
            feit = vfns.end(); fit != feit; ++fit) {
        const Function* callee = *fit;
        if (callee->isDeclaration() && svfMod.hasDefinition(callee))
            callee = svfMod.getDefinition(callee);
        if (getIndCallMap()[cs].count(callee) > 0)
            continue;
        if(cs.arg_size() == callee->arg_size() ||
                (cs.getFunctionType()->isVarArg() && callee->isVarArg())) {
            newEdges[cs].insert(callee);
            getIndCallMap()[cs].insert(callee);
            ptaCallGraph->addIndirectCallGraphEdge(cs.getInstruction(), callee);
        }
    }
}

/// Resolve cpp indirect call edges
void PointerAnalysis::resolveCPPIndCalls(CallSite cs, const PointsTo& target, CallEdgeMap& newEdges) {
    assert(isVirtualCallSite(cs) && "not cpp virtual call");

    VFunSet vfns;
    if (connectVCallOnCHA)
        getVFnsFromCHA(cs, vfns);
    else
        getVFnsFromPts(cs, target, vfns);
    connectVCallToVFns(cs, vfns, newEdges);
}

/*!
 * Find the alias check functions annotated in the C files
 * check whether the alias analysis results consistent with the alias check function itself
 */
void PointerAnalysis::validateSuccessTests(const char* fun) {

    // check for must alias cases, whether our alias analysis produce the correct results
    for (u32_t i = 0; i < svfMod.getModuleNum(); ++i) {
        Module *module = svfMod.getModule(i);
        if (Function* checkFun = module->getFunction(fun)) {
            if(!checkFun->use_empty())
                outs() << "[" << this->PTAName() << "] Checking " << fun << "\n";

            for (Value::user_iterator i = checkFun->user_begin(), e =
                        checkFun->user_end(); i != e; ++i)
                if (SVFUtil::isa<CallInst>(*i) || SVFUtil::isa<InvokeInst>(*i)) {

                    CallSite cs(*i);
                    assert(cs.getNumArgOperands() == 2
                           && "arguments should be two pointers!!");
                    Value* V1 = cs.getArgOperand(0);
                    Value* V2 = cs.getArgOperand(1);
                    AliasResult aliasRes = alias(V1, V2);

                    bool checkSuccessful = false;
                    if (strcmp(fun, "MAYALIAS") == 0 || strcmp(fun, "_Z8MAYALIASPvS_") == 0) {
                        if (aliasRes == llvm::MayAlias || aliasRes == llvm::MustAlias)
                            checkSuccessful = true;
                    } else if (strcmp(fun, "NOALIAS") == 0 || strcmp(fun, "_Z7NOALIASPvS_") == 0) {
                        if (aliasRes == llvm::NoAlias)
                            checkSuccessful = true;
                    } else if (strcmp(fun, "MUSTALIAS") == 0 || strcmp(fun, "_Z9MUSTALIASPvS_") == 0) {
                        // change to must alias when our analysis support it
                        if (aliasRes == llvm::MayAlias || aliasRes == llvm::MustAlias)
                            checkSuccessful = true;
                    } else if (strcmp(fun, "PARTIALALIAS") == 0 || strcmp(fun, "_Z12PARTIALALIASPvS_") == 0) {
                        // change to partial alias when our analysis support it
                        if (aliasRes == llvm::MayAlias)
                            checkSuccessful = true;
                    } else
                        assert(false && "not supported alias check!!");

                    NodeID id1 = pag->getValueNode(V1);
                    NodeID id2 = pag->getValueNode(V2);

                    if (checkSuccessful)
                        outs() << sucMsg("\t SUCCESS :") << fun << " check <id:" << id1 << ", id:" << id2 << "> at ("
                               << getSourceLoc(*i) << ")\n";
                    else
                        SVFUtil::errs() << errMsg("\t FAIL :") << fun << " check <id:" << id1 << ", id:" << id2 << "> at ("
                               << getSourceLoc(*i) << ")\n";
                } else
                    assert(false && "alias check functions not only used at callsite??");

        }
    }
}

/*!
 * Pointer analysis validator
 */
void PointerAnalysis::validateExpectedFailureTests(const char* fun) {

    if (Function* checkFun = getModule().getFunction(fun)) {
        if(!checkFun->use_empty())
            outs() << "[" << this->PTAName() << "] Checking " << fun << "\n";

        for (Value::user_iterator i = checkFun->user_begin(), e =
                    checkFun->user_end(); i != e; ++i)
            if (CallInst *call = SVFUtil::dyn_cast<CallInst>(*i)) {
                assert(call->getNumArgOperands() == 2
                       && "arguments should be two pointers!!");
                Value* V1 = call->getArgOperand(0);
                Value* V2 = call->getArgOperand(1);
                AliasResult aliasRes = alias(V1, V2);

                bool expectedFailure = false;
                if (strcmp(fun, "EXPECTEDFAIL_MAYALIAS") == 0) {
                    // change to must alias when our analysis support it
                    if (aliasRes == llvm::NoAlias)
                        expectedFailure = true;
                } else if (strcmp(fun, "EXPECTEDFAIL_NOALIAS") == 0) {
                    // change to partial alias when our analysis support it
                    if (aliasRes == llvm::MayAlias || aliasRes == llvm::PartialAlias || aliasRes == llvm::MustAlias)
                        expectedFailure = true;
                } else
                    assert(false && "not supported alias check!!");

                NodeID id1 = pag->getValueNode(V1);
                NodeID id2 = pag->getValueNode(V2);

                if (expectedFailure)
                    outs() << sucMsg("\t EXPECTED FAIL :") << fun << " check <id:" << id1 << ", id:" << id2 << "> at ("
                           << getSourceLoc(call) << ")\n";
                else
                    SVFUtil::errs() << errMsg("\t UNEXPECTED FAIL :") << fun << " check <id:" << id1 << ", id:" << id2 << "> at ("
                           << getSourceLoc(call) << ")\n";
            }
            else
                assert(false && "alias check functions not only used at callsite??");
    }
}

/*!
 * Return alias results based on our points-to/alias analysis
 */
AliasResult BVDataPTAImpl::alias(const MemoryLocation &LocA,
                                       const MemoryLocation &LocB) {
    return alias(LocA.Ptr, LocB.Ptr);
}

/*!
 * Return alias results based on our points-to/alias analysis
 */
AliasResult BVDataPTAImpl::alias(const Value* V1,
                                       const Value* V2) {
    return alias(pag->getValueNode(V1),pag->getValueNode(V2));
}

/*!
 * Return alias results based on our points-to/alias analysis
 */
AliasResult BVDataPTAImpl::alias(NodeID node1, NodeID node2) {
    return alias(getPts(node1),getPts(node2));
}

/*!
 * Return alias results based on our points-to/alias analysis
 */
AliasResult BVDataPTAImpl::alias(const PointsTo& p1, const PointsTo& p2) {

    PointsTo pts1;
    expandFIObjs(p1,pts1);
    PointsTo pts2;
    expandFIObjs(p2,pts2);

    if (containBlackHoleNode(pts1) || containBlackHoleNode(pts2) || pts1.intersects(pts2))
        return llvm::MayAlias;
    else
        return llvm::NoAlias;
}<|MERGE_RESOLUTION|>--- conflicted
+++ resolved
@@ -65,17 +65,12 @@
 static llvm::cl::opt<bool> PAGDotGraph("dump-pag", llvm::cl::init(false),
                                  llvm::cl::desc("Dump dot graph of PAG"));
 
-<<<<<<< HEAD
-static cl::list<std::string> PAGFunctions("dump-function-pags",
-                                          cl::desc("Dump PAG for functions"),
-                                          cl::CommaSeparated);
-
-static cl::opt<bool> PAGPrint("print-pag", cl::init(false),
-                              cl::desc("Print PAG to command line"));
-=======
+static llvm::cl::list<std::string> PAGFunctions("dump-function-pags",
+                                                llvm::cl::desc("Dump PAG for functions"),
+                                                llvm::cl::CommaSeparated);
+
 static llvm::cl::opt<bool> PAGPrint("print-pag", llvm::cl::init(false),
                               llvm::cl::desc("Print PAG to command line"));
->>>>>>> 67c57868
 
 static llvm::cl::opt<unsigned> IndirectCallLimit("indCallLimit",  llvm::cl::init(50000),
         llvm::cl::desc("Indirect solved call edge limit"));
