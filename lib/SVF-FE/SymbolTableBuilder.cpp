--- conflicted
+++ resolved
@@ -214,43 +214,29 @@
 
     DBOUT(DMemModel, outs() << "collect sym from ##" << SVFUtil::value2String(val) << " \n");
 
-<<<<<<< HEAD
+    //TODO handle constant expression value here??
+    handleCE(val);
+
+    // create a value sym
+    collectVal(val);
+
+    // create an object If it is a heap, stack, global, function.
+    if (isObject(val))
+    {
+        collectObj(val);
+    }
+}
+
+/*!
+ * Get value sym, if not available create a new one
+ */
+void SymbolTableBuilder::collectVal(const Value *val)
+{
     // collect and record special sym here
     if (SVFUtil::isNullPtrSym(val) || SVFUtil::isBlackholeSym(val)){
         collectNullPtrBlackholeSyms(val);
-=======
-    // special sym here
-    if (SVFUtil::isNullPtrSym(val))
-    {
-        symInfo->nullPtrSyms.insert(val);
         return;
     }
-    if (SVFUtil::isBlackholeSym(val))
-    {
-        symInfo->blackholeSyms.insert(val);
->>>>>>> c82e6ea7
-        return;
-    }
-
-    //TODO handle constant expression value here??
-    handleCE(val);
-
-    // create a value sym
-    collectVal(val);
-
-    // create an object If it is a heap, stack, global, function.
-    if (isObject(val))
-    {
-        collectObj(val);
-    }
-}
-
-/*!
- * Get value sym, if not available create a new one
- */
-void SymbolTableBuilder::collectVal(const Value *val)
-{
-    collectNullPtrBlackholeSyms(val);
     SymbolTableInfo::ValueToIDMapTy::iterator iter = symInfo->valSymMap.find(val);
     if (iter == symInfo->valSymMap.end())
     {
