//===- AbstractInterpretation.h -- Abstract Execution----------//
//
//                     SVF: Static Value-Flow Analysis
//
// Copyright (C) <2013->  <Yulei Sui>
//

// This program is free software: you can redistribute it and/or modify
// it under the terms of the GNU Affero General Public License as published by
// the Free Software Foundation, either version 3 of the License, or
// (at your option) any later version.

// This program is distributed in the hope that it will be useful,
// but WITHOUT ANY WARRANTY; without even the implied warranty of
// MERCHANTABILITY or FITNESS FOR A PARTICULAR PURPOSE.  See the
// GNU Affero General Public License for more details.

// You should have received a copy of the GNU Affero General Public License
// along with this program.  If not, see <http://www.gnu.org/licenses/>.
//
// The implementation is based on
// Xiao Cheng, Jiawei Wang and Yulei Sui. Precise Sparse Abstract Execution via Cross-Domain Interaction.
// 46th International Conference on Software Engineering. (ICSE24)
//===----------------------------------------------------------------------===//


//
// Created by Jiawei Wang on 2024/1/10.
//

#include "AE/Core/ICFGWTO.h"
#include "AE/Svfexe/SVFIR2AbsState.h"
#include "Util/SVFBugReport.h"
#include "WPA/Andersen.h"

namespace SVF
{
class AbstractInterpretation;
class AEStat;
class AEAPI;

template<typename T> class FILOWorkList;

enum class AEKind
{
    AbstractExecution,
    BufOverflowChecker,
};

/// AEStat: Statistic for AE
class AEStat : public SVFStat
{
public:
    void countStateSize();
    AEStat(AbstractInterpretation* ae) : _ae(ae)
    {
        startTime = getClk(true);
    }
    ~AEStat()
    {
    }
    inline std::string getMemUsage()
    {
        u32_t vmrss, vmsize;
        return SVFUtil::getMemoryUsageKB(&vmrss, &vmsize) ? std::to_string(vmsize) + "KB" : "cannot read memory usage";
    }

    void finializeStat();
    void performStat() override;
    void reportBug();

public:
    AbstractInterpretation* _ae;
    s32_t count{0};
    std::string memory_usage;
    std::string memUsage;
    std::string bugStr;


    u32_t& getFunctionTrace()
    {
        if (generalNumMap.count("Function_Trace") == 0)
        {
            generalNumMap["Function_Trace"] = 0;
        }
        return generalNumMap["Function_Trace"];
    }
    u32_t& getBlockTrace()
    {
        if (generalNumMap.count("Block_Trace") == 0)
        {
            generalNumMap["Block_Trace"] = 0;
        }
        return generalNumMap["Block_Trace"];
    }
    u32_t& getICFGNodeTrace()
    {
        if (generalNumMap.count("ICFG_Node_Trace") == 0)
        {
            generalNumMap["ICFG_Node_Trace"] = 0;
        }
        return generalNumMap["ICFG_Node_Trace"];
    }
};

/// AbstractInterpretation is same as Abstract Execution
class AbstractInterpretation
{
    friend class AEStat;
    friend class AEAPI;

public:
    enum ExtAPIType { UNCLASSIFIED, MEMCPY, MEMSET, STRCPY, STRCAT };
    typedef SCCDetection<PTACallGraph*> CallGraphSCC;
    /// Constructor
    AbstractInterpretation();

    virtual void runOnModule(ICFG* icfg);

    /// Destructor
    virtual ~AbstractInterpretation();

    /// Program entry
    void analyse();

    static bool classof(const AbstractInterpretation* ae)
    {
        return ae->getKind() == AEKind::AbstractExecution;
    }

    AEKind getKind() const
    {
        return _kind;
    }

protected:
    /// Global ICFGNode is handled at the entry of the program,
    virtual void handleGlobalNode();

    /// mark recursive functions by detecting SCC in callgraph
    void markRecursiveFuns();

    /**
     * Check if execution state exist by merging states of predecessor nodes
     *
     * @param curNode The ICFGNode to analyse
     * @return if this node has preceding execution state
     */
    bool propagateStateIfFeasible(const ICFGNode* curNode);

    /**
     * Check if execution state exist at the branch edge
     *
     * @param intraEdge the edge from CmpStmt to the next node
     * @return if this edge is feasible
     */
    bool isBranchFeasible(const IntraCFGEdge* intraEdge, AbstractState& as);

    /**
     * handle instructions in ICFGNode
     *
     * @param block basic block that has a series of instructions
     */
    virtual void handleWTONode(const ICFGNode* node);

    /**
     * handle one instruction in ICFGNode
     *
     * @param node ICFGNode which has a single instruction
     */
    virtual void handleICFGNode(const ICFGNode* node);

    /**
     * handle call node in ICFGNode
     *
     * @param node ICFGNode which has a single CallICFGNode
     */
    virtual void handleCallSite(const ICFGNode* node);

    /**
     * handle wto cycle (loop)
     *
     * @param cycle WTOCycle which has weak topo order of basic blocks and nested cycles
     */
    virtual void handleCycle(const ICFGWTOCycle* cycle);

    /**
     * handle user defined function, ext function is not included.
     *
     * @param func SVFFunction which has a series of basic blocks
     */
    virtual void handleFunc(const SVFFunction* func);

    /**
     * handle SVF Statement like CmpStmt, CallStmt, GepStmt, LoadStmt, StoreStmt, etc.
     *
     * @param stmt SVFStatement which is a value flow of instruction
     */
    virtual void handleSVFStatement(const SVFStmt* stmt);

    /**
     * Check if this callnode is recursive call and skip it.
     *
     * @param callnode CallICFGNode which calls a recursive function
     */
    virtual void SkipRecursiveCall(const CallICFGNode* callnode);


    /**
    * Check if this cmpStmt and succ are satisfiable to the execution state.
    *
    * @param cmpStmt CmpStmt is a conditional branch statement
    * @param succ the value of cmpStmt (True or False)
    * @return if this ICFGNode has preceding execution state
    */
    bool isCmpBranchFeasible(const CmpStmt* cmpStmt, s64_t succ,
<<<<<<< HEAD
                        AbstractState& as);
=======
                             AbstractState& es);
>>>>>>> eb8ee9e9

    /**
    * Check if this SwitchInst and succ are satisfiable to the execution state.
    *
    * @param var var in switch inst
    * @param succ the case value of switch inst
    * @return if this ICFGNode has preceding execution state
    */
    bool isSwitchBranchFeasible(const SVFVar* var, s64_t succ,
<<<<<<< HEAD
                           AbstractState& as);
=======
                                AbstractState& es);
>>>>>>> eb8ee9e9


    /**
    * handle external function call
    *
    * @param call call node whose callee is external function
    */
    virtual void handleExtAPI(const CallICFGNode *call);

    /**
    * the map of external function to its API type
    *
    * In AEAPI, this function is mainly used for abstract explanation.
    * In subclasses, this function is mainly used to check specific bugs
    */
    virtual void initExtFunMap();

    /**
    * get byte size of alloca inst
    *
    * @param addr Address Stmt like malloc/calloc/ALLOCA/StackAlloc
    * @return the byte size e.g. int32_t a[10] -> return 40
    */
    u32_t getAllocaInstByteSize(AbstractState& as, const AddrStmt *addr);

    /**
    * get byte size of alloca inst
    * e.g. source code str = "abc", there are str value, return "abc"
    *
    * @param rhs SVFValue of string
    * @return the string
    */
    std::string strRead(AbstractState& as,const SVFValue* rhs);

    /**
    * get length of string
    * e.g. source code str = "abc", return 3
    *
    * @param strValue SVFValue of string
    * @return AbstractValue of string length
    */
    AbstractValue getStrlen(AbstractState& as, const SVF::SVFValue *strValue);

    /**
    * get memory allocation size
    * e.g  arr = new int[10]
    *      ....
    *      memset(arr, 1, 10* sizeof(int))
    * when we trace the 'arr', we can get the alloc size [40, 40]
    * @param value to be traced
    * @return AbstractValue of allocation size
    */
    AbstractValue traceMemoryAllocationSize(AbstractState& as, const SVFValue *value);
    /**
    * execute strcpy in abstract execution
    * e.g  arr = new char[10]
    *      str = "abc"
    *      strcpy(arr, str)
    * we can set arr[0]='a', arr[1]='b', arr[2]='c', arr[3]='\0'
    * @param call callnode of strcpy like api
    */
    virtual void handleStrcpy(const CallICFGNode *call);
    /**
    * execute strcpy in abstract execution
    * e.g  arr[10] = "abc"
    *      str = "de"
    *      strcat(arr, str)
    * we can set arr[3]='d', arr[4]='e', arr[5]='\0'
    * @param call callnode of strcat like api
    */
    virtual void handleStrcat(const CallICFGNode *call);
    /**
    * execute memcpy in abstract execution
    * e.g  arr = new char[10]
    *      str = "abcd"
    *      memcpy(arr, str, 5)
    * we can set arr[3]='d', arr[4]='e', arr[5]='\0'
    * @param call callnode of memcpy like api
    */
    virtual void handleMemcpy(AbstractState& as, const SVFValue* dst, const SVFValue* src, AbstractValue len, u32_t start_idx);
    /**
    * execute memset in abstract execution
    * e.g  arr = new char[10]
    *      memset(arr, 'c', 2)
    * we can set arr[0]='c', arr[1]='c', arr[2]='\0'
    * @param call callnode of memset like api
    */
    virtual void handleMemset(AbstractState& as, const SVFValue* dst, AbstractValue elem, AbstractValue len);

    /**
    * if this NodeID in SVFIR is a pointer, get the pointee type
    * e.g  arr = (int*) malloc(10*sizeof(int))
    *      getPointeeType(arr) -> return int
    * we can set arr[0]='c', arr[1]='c', arr[2]='\0'
    * @param call callnode of memset like api
    */
    const SVFType* getPointeeElement(AbstractState& as, NodeID id);

    void collectCheckPoint();
    void checkPointAllSet();
    // helper functions for traceMemoryAllocationSize and canSafelyAccessMemory
    void AccessMemoryViaRetNode(const CallICFGNode *callnode, SVF::FILOWorkList<const SVFValue *>& worklist, Set<const SVFValue *>& visited);
    void AccessMemoryViaCopyStmt(const CopyStmt *copy, SVF::FILOWorkList<const SVFValue *>& worklist, Set<const SVFValue *>& visited);
    void AccessMemoryViaLoadStmt(AbstractState& as, const LoadStmt *load, SVF::FILOWorkList<const SVFValue *>& worklist, Set<const SVFValue *>& visited);
    void AccessMemoryViaCallArgs(const SVF::SVFArgument *arg, SVF::FILOWorkList<const SVFValue *>& worklist, Set<const SVFValue *>& visited);


    /// protected data members, also used in subclasses
    SVFIR* _svfir;
    PTACallGraph* _callgraph;
    /// Execution State, used to store the Interval Value of every SVF variable
    SVFIR2AbsState* _svfir2AbsState;
    AEAPI* _api{nullptr};

    ICFG* _icfg;
    AEStat* _stat;
    AEKind _kind;

    Set<std::string> _bugLoc;
    SVFBugReport _recoder;
    std::vector<const CallICFGNode*> _callSiteStack;
    Map<const ICFGNode*, std::string> _nodeToBugInfo;
    AndersenWaveDiff* _ander;
    Map<const SVFFunction*, ICFGWTO*> _funcToWTO;
    Set<const SVFFunction*> _recursiveFuns;

private:
    // helper functions in handleCallSite
    virtual bool isExtCall(const CallICFGNode* callNode);
    virtual void extCallPass(const CallICFGNode* callNode);
    virtual bool isRecursiveCall(const CallICFGNode* callNode);
    virtual void recursiveCallPass(const CallICFGNode* callNode);
    virtual bool isDirectCall(const CallICFGNode* callNode);
    virtual void directCallFunPass(const CallICFGNode* callNode);
    virtual bool isIndirectCall(const CallICFGNode* callNode);
    virtual void indirectCallFunPass(const CallICFGNode* callNode);

protected:
    // helper functions in handleCycle
    bool widenFixpointPass(const ICFGNode* cycle_head,
                           AbstractState& pre_es);
    bool narrowFixpointPass(const ICFGNode* cycle_head,
                            AbstractState& pre_es);

<<<<<<< HEAD
    AbstractState& getAbsState(const ICFGNode* node) {
=======
    AbstractState& getState(const ICFGNode* node)
    {
>>>>>>> eb8ee9e9
        const ICFGNode* repNode = _icfg->getRepNode(node);
        if (_postAbsTrace.count(repNode) == 0)
        {
            assert(0 && "No preAbsTrace for this node");
        }
        else
        {
            return _postAbsTrace[repNode];
        }
    }

protected:
    // there data should be shared with subclasses
    Map<std::string, std::function<void(const CallSite &)>> _func_map;
    Set<const CallICFGNode*> _checkpoints;
    Set<std::string> _checkpoint_names;
    Map<const ICFGNode*, AbstractState> _preAbsTrace;
    Map<const ICFGNode*, AbstractState> _postAbsTrace;
    std::string _moduleName;
};
}<|MERGE_RESOLUTION|>--- conflicted
+++ resolved
@@ -214,11 +214,7 @@
     * @return if this ICFGNode has preceding execution state
     */
     bool isCmpBranchFeasible(const CmpStmt* cmpStmt, s64_t succ,
-<<<<<<< HEAD
-                        AbstractState& as);
-=======
-                             AbstractState& es);
->>>>>>> eb8ee9e9
+                            AbstractState& as);
 
     /**
     * Check if this SwitchInst and succ are satisfiable to the execution state.
@@ -228,11 +224,7 @@
     * @return if this ICFGNode has preceding execution state
     */
     bool isSwitchBranchFeasible(const SVFVar* var, s64_t succ,
-<<<<<<< HEAD
                            AbstractState& as);
-=======
-                                AbstractState& es);
->>>>>>> eb8ee9e9
 
 
     /**
@@ -377,12 +369,7 @@
     bool narrowFixpointPass(const ICFGNode* cycle_head,
                             AbstractState& pre_es);
 
-<<<<<<< HEAD
     AbstractState& getAbsState(const ICFGNode* node) {
-=======
-    AbstractState& getState(const ICFGNode* node)
-    {
->>>>>>> eb8ee9e9
         const ICFGNode* repNode = _icfg->getRepNode(node);
         if (_postAbsTrace.count(repNode) == 0)
         {
